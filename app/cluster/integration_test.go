package cluster_test

import (
	"context"
	"database/sql"
	"flag"
	"fmt"
	"log"
	"os"
	"os/signal"
	"syscall"
	"testing"
	"time"

	mock_jobs_forwarder "github.com/rudderlabs/rudder-server/mocks/jobs-forwarder"
	transformationdebugger "github.com/rudderlabs/rudder-server/services/debugger/transformation"

	destinationdebugger "github.com/rudderlabs/rudder-server/services/debugger/destination"

	"github.com/golang/mock/gomock"
	"github.com/google/uuid"
	"github.com/ory/dockertest/v3"
	"github.com/stretchr/testify/require"

	"github.com/rudderlabs/rudder-server/enterprise/reporting"
	"github.com/rudderlabs/rudder-server/services/fileuploader"
	"github.com/rudderlabs/rudder-server/services/rsources"
	"github.com/rudderlabs/rudder-server/services/transientsource"

	"github.com/rudderlabs/rudder-go-kit/config"
	"github.com/rudderlabs/rudder-go-kit/logger"
	"github.com/rudderlabs/rudder-server/admin"
	"github.com/rudderlabs/rudder-server/app/cluster"
	backendConfig "github.com/rudderlabs/rudder-server/backend-config"
	"github.com/rudderlabs/rudder-server/jobsdb"
	mocksBackendConfig "github.com/rudderlabs/rudder-server/mocks/backend-config"
	mocksTransformer "github.com/rudderlabs/rudder-server/mocks/processor/transformer"
	"github.com/rudderlabs/rudder-server/processor"
	"github.com/rudderlabs/rudder-server/processor/stash"
	"github.com/rudderlabs/rudder-server/router"
	"github.com/rudderlabs/rudder-server/router/batchrouter"
	routermanager "github.com/rudderlabs/rudder-server/router/manager"
	"github.com/rudderlabs/rudder-server/services/archiver"
	"github.com/rudderlabs/rudder-server/utils/pubsub"
	"github.com/rudderlabs/rudder-server/utils/types/servermode"
)

var (
	hold   bool
	DB_DSN = "root@tcp(127.0.0.1:3306)/service"
	db     *sql.DB
)

func TestMain(m *testing.M) {
	flag.BoolVar(&hold, "hold", false, "hold environment clean-up after test execution until Ctrl+C is provided")
	flag.Parse()

	// hack to make defer work, without being affected by the os.Exit in TestMain
	os.Exit(run(m))
}

func run(m *testing.M) int {
	// uses a sensible default on windows (tcp/http) and linux/osx (socket)
	pool, err := dockertest.NewPool("")
	if err != nil {
		log.Printf("Could not connect to docker: %s", err)
		return 1
	}

	database := "jobsdb"
	// pulls an image, creates a container based on it and runs it
	resourcePostgres, err := pool.Run("postgres", "15-alpine", []string{
		"POSTGRES_PASSWORD=password",
		"POSTGRES_DB=" + database,
		"POSTGRES_USER=rudder",
	})
	if err != nil {
		log.Printf("Could not start resource: %s", err)
		return 1
	}

	DB_DSN = fmt.Sprintf("postgres://rudder:password@localhost:%s/%s?sslmode=disable", resourcePostgres.GetPort("5432/tcp"), database)
	fmt.Println("DB_DSN:", DB_DSN)
	os.Setenv("JOBS_DB_DB_NAME", database)
	os.Setenv("JOBS_DB_HOST", "localhost")
	os.Setenv("JOBS_DB_NAME", "jobsdb")
	os.Setenv("JOBS_DB_USER", "rudder")
	os.Setenv("JOBS_DB_PASSWORD", "password")
	os.Setenv("JOBS_DB_PORT", resourcePostgres.GetPort("5432/tcp"))

	// exponential backoff-retry, because the application in the container might not be ready to accept connections yet
	if err := pool.Retry(func() error {
		var err error
		db, err = sql.Open("postgres", DB_DSN)
		if err != nil {
			return err
		}
		return db.Ping()
	}); err != nil {
		log.Printf("Could not connect to docker: %s", err)
		return 1
	}

	defer func() {
		if err := pool.Purge(resourcePostgres); err != nil {
			log.Printf("Could not purge resource: %s \n", err)
		}
	}()

	code := m.Run()
	blockOnHold()

	return code
}

func blockOnHold() {
	if !hold {
		return
	}

	fmt.Println("Test on hold, before cleanup")
	fmt.Println("Press Ctrl+C to exit")

	c := make(chan os.Signal, 1)
	signal.Notify(c, os.Interrupt, syscall.SIGTERM)

	<-c
}

const (
	WriteKeyEnabled           = "enabled-write-key"
	SourceIDEnabled           = "enabled-source"
	GADestinationID           = "did1"
	GADestinationDefinitionID = "gaid1"
)

var (
	workspaceID             = uuid.New().String()
	gaDestinationDefinition = backendConfig.DestinationDefinitionT{
		ID: GADestinationDefinitionID, Name: "GA",
		DisplayName: "Google Analytics", Config: nil, ResponseRules: nil,
	}
	sampleBackendConfig = backendConfig.ConfigT{
		WorkspaceID: workspaceID,
		Sources: []backendConfig.SourceT{
			{
				WorkspaceID: workspaceID,
				ID:          SourceIDEnabled,
				WriteKey:    WriteKeyEnabled,
				Enabled:     true,
				Destinations: []backendConfig.DestinationT{{
					ID: GADestinationID, Name: "ga dest",
					DestinationDefinition: gaDestinationDefinition, Enabled: true, IsProcessorEnabled: true,
				}},
			},
		},
	}
)

func initJobsDB() {
	config.Reset()
	logger.Reset()
	stash.Init()
	admin.Init()
	jobsdb.Init()
	jobsdb.Init2()
	archiver.Init()
	Init()
}

func TestDynamicClusterManager(t *testing.T) {
	initJobsDB()

	mockCtrl := gomock.NewController(t)
	mockBackendConfig := mocksBackendConfig.NewMockBackendConfig(mockCtrl)
	mockTransformer := mocksTransformer.NewMockTransformer(mockCtrl)
	mockRsourcesService := rsources.NewMockJobService(mockCtrl)

	gwDB := jobsdb.NewForReadWrite("gw")
	defer gwDB.TearDown()
	eschDB := jobsdb.NewForReadWrite("esch")
	defer eschDB.TearDown()
	rtDB := jobsdb.NewForReadWrite("rt")
	defer rtDB.TearDown()
	brtDB := jobsdb.NewForReadWrite("batch_rt")
	defer brtDB.TearDown()
<<<<<<< HEAD
	errDB := jobsdb.NewForReadWrite("proc_error")
	defer errDB.TearDown()
	archDB := jobsdb.NewForReadWrite("archival")
	defer archDB.TearDown()
=======
	readErrDB := jobsdb.NewForRead("proc_error")
	defer readErrDB.TearDown()
	writeErrDB := jobsdb.NewForWrite("proc_error")
	require.NoError(t, writeErrDB.Start())
	defer writeErrDB.TearDown()
>>>>>>> 5c27ac26

	clearDb := false
	ctx := context.Background()

	schemaForwarder := mock_jobs_forwarder.NewMockForwarder(gomock.NewController(t))

	processor := processor.New(
		ctx,
		&clearDb,
		gwDB,
		rtDB,
		brtDB,
		readErrDB,
		writeErrDB,
		eschDB,
		archDB,
		&reporting.NOOP{},
		transientsource.NewEmptyService(),
		fileuploader.NewDefaultProvider(),
		rsources.NewNoOpService(),
		destinationdebugger.NewNoOpService(),
		transformationdebugger.NewNoOpService(),
		processor.WithFeaturesRetryMaxAttempts(0))
	processor.BackendConfig = mockBackendConfig
	processor.Transformer = mockTransformer
	mockBackendConfig.EXPECT().WaitForConfig(gomock.Any()).Times(1)
	mockTransformer.EXPECT().Setup().Times(1)

	rtFactory := &router.Factory{
		Logger:           logger.NOP,
		Reporting:        &reporting.NOOP{},
		BackendConfig:    mockBackendConfig,
		RouterDB:         rtDB,
		ProcErrorDB:      readErrDB,
		TransientSources: transientsource.NewEmptyService(),
		RsourcesService:  mockRsourcesService,
	}
	brtFactory := &batchrouter.Factory{
		Reporting:        &reporting.NOOP{},
		BackendConfig:    mockBackendConfig,
		RouterDB:         brtDB,
		ProcErrorDB:      readErrDB,
		TransientSources: transientsource.NewEmptyService(),
		RsourcesService:  mockRsourcesService,
	}
	router := routermanager.New(rtFactory, brtFactory, mockBackendConfig, logger.NewLogger())

	mockBackendConfig.EXPECT().Subscribe(gomock.Any(), gomock.Any()).DoAndReturn(func(
		ctx context.Context, topic backendConfig.Topic,
	) pubsub.DataChannel {
		ch := make(chan pubsub.DataEvent, 1)
		ch <- pubsub.DataEvent{Data: map[string]backendConfig.ConfigT{workspaceID: sampleBackendConfig}, Topic: string(topic)}

		go func() {
			<-ctx.Done()
			close(ch)
		}()

		return ch
	}).AnyTimes()
	schemaForwarder.EXPECT().Start().Return(nil).AnyTimes()
	schemaForwarder.EXPECT().Stop().AnyTimes()

	provider := &mockModeProvider{modeCh: make(chan servermode.ChangeEvent)}
	dCM := &cluster.Dynamic{
		GatewayDB:       gwDB,
		RouterDB:        rtDB,
		BatchRouterDB:   brtDB,
		ErrorDB:         readErrDB,
		EventSchemaDB:   eschDB,
		ArchivalDB:      archDB,
		SchemaForwarder: schemaForwarder,

		Processor: processor,
		Router:    router,
		Provider:  provider,
	}

	ctx, cancel := context.WithCancel(context.Background())
	defer cancel()

	go func() {
		err := dCM.Run(ctx)
		if err != nil {
			t.Logf("cluster runner stopped: %v", err)
		}
	}()

	chACK := make(chan bool)
	provider.sendMode(servermode.NewChangeEvent(servermode.NormalMode, func(_ context.Context) error {
		return nil
	}))
	require.Eventually(t, func() bool {
		return dCM.Mode() == servermode.NormalMode
	}, 5*time.Second, time.Millisecond)

	provider.sendMode(servermode.NewChangeEvent(servermode.DegradedMode, func(_ context.Context) error {
		close(chACK)
		return nil
	}))

	require.Eventually(t, func() bool {
		if dCM.Mode() != servermode.DegradedMode {
			return false
		}
		select {
		case <-chACK:
			return true
		default:
			return false
		}
	}, 30*time.Second, time.Millisecond)
}<|MERGE_RESOLUTION|>--- conflicted
+++ resolved
@@ -184,18 +184,14 @@
 	defer rtDB.TearDown()
 	brtDB := jobsdb.NewForReadWrite("batch_rt")
 	defer brtDB.TearDown()
-<<<<<<< HEAD
-	errDB := jobsdb.NewForReadWrite("proc_error")
-	defer errDB.TearDown()
+
 	archDB := jobsdb.NewForReadWrite("archival")
 	defer archDB.TearDown()
-=======
 	readErrDB := jobsdb.NewForRead("proc_error")
 	defer readErrDB.TearDown()
 	writeErrDB := jobsdb.NewForWrite("proc_error")
 	require.NoError(t, writeErrDB.Start())
 	defer writeErrDB.TearDown()
->>>>>>> 5c27ac26
 
 	clearDb := false
 	ctx := context.Background()
