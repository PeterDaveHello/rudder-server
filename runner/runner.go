--- conflicted
+++ resolved
@@ -327,11 +327,6 @@
 	diagnostics.Init()
 	backendconfig.Init()
 	warehouseutils.Init()
-<<<<<<< HEAD
-	jobsdb.Init()
-=======
-	pgnotifier.Init()
->>>>>>> f2184adf
 	warehouse.Init4()
 	validations.Init()
 	webhook.Init()
