--- conflicted
+++ resolved
@@ -103,13 +103,8 @@
 							slices.Contains(asyncDestinations, destination.DestinationDefinition.Name) {
 							_, ok := dstToBatchRouter[destination.DestinationDefinition.Name]
 							if !ok {
-<<<<<<< HEAD
-								pkgLogger.Infof("Starting a new Batch Destination Router: %s", destination.DestinationDefinition.Name)
+								r.logger.Infof("Starting a new Batch Destination Router: %s", destination.DestinationDefinition.Name)
 								brt := batchrouterFactory.New(destination)
-=======
-								r.logger.Infof("Starting a new Batch Destination Router: %s", destination.DestinationDefinition.Name)
-								brt := batchrouterFactory.New(destination.DestinationDefinition.Name)
->>>>>>> 0f573e49
 								brt.Start()
 								cleanup = append(cleanup, brt.Shutdown)
 								dstToBatchRouter[destination.DestinationDefinition.Name] = brt
