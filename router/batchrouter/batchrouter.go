package batchrouter

import (
	"bufio"
	"bytes"
	"compress/gzip"
	"encoding/json"
	"fmt"
	"net/http"
	"os"
	"path/filepath"
	"strings"
	"sync"
	"time"

	destinationConnectionTester "github.com/rudderlabs/rudder-server/services/destination-connection-tester"
	"github.com/rudderlabs/rudder-server/warehouse"
	"github.com/thoas/go-funk"

	"github.com/rudderlabs/rudder-server/services/diagnostics"

	"github.com/rudderlabs/rudder-server/config"
	backendconfig "github.com/rudderlabs/rudder-server/config/backend-config"
	"github.com/rudderlabs/rudder-server/jobsdb"
	"github.com/rudderlabs/rudder-server/rruntime"
	destinationdebugger "github.com/rudderlabs/rudder-server/services/destination-debugger"
	"github.com/rudderlabs/rudder-server/services/filemanager"
	"github.com/rudderlabs/rudder-server/services/stats"
	"github.com/rudderlabs/rudder-server/utils"
	"github.com/rudderlabs/rudder-server/utils/logger"
	"github.com/rudderlabs/rudder-server/utils/misc"
	warehouseutils "github.com/rudderlabs/rudder-server/warehouse/utils"
	uuid "github.com/satori/go.uuid"
	"github.com/tidwall/gjson"
)

var (
	jobQueryBatchSize                  int
	maxFailedCountForJob               int
	mainLoopSleep, diagnosisTickerTime time.Duration
	uploadFreqInS                      int64
	configSubscriberLock               sync.RWMutex
	objectStorageDestinations          []string
	warehouseDestinations              []string
	inProgressMap                      map[string]bool
	inProgressMapLock                  sync.RWMutex
	lastExecMap                        map[string]int64
	lastExecMapLock                    sync.RWMutex
	uploadedRawDataJobsCache           map[string]map[string]bool
	warehouseURL                       string
	warehouseMode                      string
	warehouseServiceFailedTime         time.Time
	warehouseServiceFailedTimeLock     sync.RWMutex
	warehouseServiceMaxRetryTimeinHr   time.Duration
<<<<<<< HEAD
	encounteredMergeRuleMap            map[string]map[string]bool
	encounteredMergeRuleMapLock        sync.RWMutex
=======
	pkgLogger                          logger.LoggerI
	Diagnostics                        diagnostics.DiagnosticsI = diagnostics.Diagnostics
>>>>>>> 4bed44ba
)

type HandleT struct {
	destType                string
	destinationsMap         map[string]*BatchDestinationT // destinationID -> destination
	netHandle               *http.Client
	processQ                chan BatchDestinationT
	jobsDB                  *jobsdb.HandleT
	isEnabled               bool
	batchRequestsMetricLock sync.RWMutex
	diagnosisTicker         *time.Ticker
	batchRequestsMetric     []batchRequestMetric
	logger                  logger.LoggerI
	noOfWorkers             int
}

type BatchDestinationT struct {
	Destination backendconfig.DestinationT
	Sources     []backendconfig.SourceT
}

type ObjectStorageT struct {
	Config          map[string]interface{}
	Key             string
	Provider        string
	DestinationID   string
	DestinationType string
}

func (brt *HandleT) backendConfigSubscriber() {
	ch := make(chan utils.DataEvent)
	backendconfig.Subscribe(ch, backendconfig.TopicBackendConfig)
	for {
		config := <-ch
		configSubscriberLock.Lock()
		brt.destinationsMap = map[string]*BatchDestinationT{}
		allSources := config.Data.(backendconfig.SourcesT)
		for _, source := range allSources.Sources {
			if len(source.Destinations) > 0 {
				for _, destination := range source.Destinations {
					if destination.DestinationDefinition.Name == brt.destType {
						if _, ok := brt.destinationsMap[destination.ID]; !ok {
							brt.destinationsMap[destination.ID] = &BatchDestinationT{Destination: destination, Sources: []backendconfig.SourceT{}}
						}
						brt.destinationsMap[destination.ID].Sources = append(brt.destinationsMap[destination.ID].Sources, source)

						// initialize map to track encountered anonymousIds for a warehouse destination
						if warehouseutils.IDResolutionEnabled() && misc.ContainsString(warehouseutils.IdentityEnabledWarehouses, brt.destType) {
							identifier := connectionString(DestinationT{Destination: destination, Source: source})
							encounteredMergeRuleMapLock.Lock()
							if _, ok := encounteredMergeRuleMap[identifier]; !ok {
								encounteredMergeRuleMap[identifier] = make(map[string]bool)
							}
							encounteredMergeRuleMapLock.Unlock()
						}

						if val, ok := destination.Config["testConnection"].(bool); ok && val && misc.ContainsString(objectStorageDestinations, destination.DestinationDefinition.Name) {
							destination := destination
							rruntime.Go(func() {
								testResponse := destinationConnectionTester.TestBatchDestinationConnection(destination)
								destinationConnectionTester.UploadDestinationConnectionTesterResponse(testResponse, destination.ID)
							})
						}
					}
				}
			}
		}
		configSubscriberLock.Unlock()
	}
}

type batchRequestMetric struct {
	batchRequestSuccess int
	batchRequestFailed  int
}

type StorageUploadOutput struct {
	Config         map[string]interface{}
	Key            string
	LocalFilePaths []string
	JournalOpID    int64
	Error          error
	FirstEventAt   string
	LastEventAt    string
	TotalEvents    int
}

type ErrorResponseT struct {
	Error string
}

func updateDestStatusStats(id string, count int, isSuccess bool) {
	var destStatsD stats.RudderStats
	if isSuccess {
		destStatsD = stats.NewBatchDestStat("batch_router.dest_successful_events", stats.CountType, id)
	} else {
		destStatsD = stats.NewBatchDestStat("batch_router.dest_failed_attempts", stats.CountType, id)
	}
	destStatsD.Count(count)
}

func (brt *HandleT) copyJobsToStorage(provider string, batchJobs BatchJobsT, makeJournalEntry bool, isWarehouse bool) StorageUploadOutput {
	var localTmpDirName string
	if isWarehouse {
		localTmpDirName = "/rudder-warehouse-staging-uploads/"
	} else {
		localTmpDirName = "/rudder-raw-data-destination-logs/"
	}

	uuid := uuid.NewV4()
	brt.logger.Debugf("BRT: Starting logging to %s", provider)

	tmpDirPath, err := misc.CreateTMPDIR()
	if err != nil {
		panic(err)
	}
	path := fmt.Sprintf("%v%v.json", tmpDirPath+localTmpDirName, fmt.Sprintf("%v.%v.%v", time.Now().Unix(), batchJobs.BatchDestination.Source.ID, uuid))

	gzipFilePath := fmt.Sprintf(`%v.gz`, path)
	err = os.MkdirAll(filepath.Dir(gzipFilePath), os.ModePerm)
	if err != nil {
		panic(err)
	}
	gzWriter, err := misc.CreateGZ(gzipFilePath)
	if err != nil {
		panic(err)
	}

	eventsFound := false
	identifier := connectionString(*batchJobs.BatchDestination)
	for _, job := range batchJobs.Jobs {
		// do not add to staging file if the event is a rudder_identity_merge_rules record
		// and has been previously added to it
		if isWarehouse && warehouseutils.IDResolutionEnabled() && gjson.GetBytes(job.EventPayload, "metadata.isMergeRule").Bool() {
			mergeProp1 := gjson.GetBytes(job.EventPayload, "metadata.mergePropOne").String()
			mergeProp2 := gjson.GetBytes(job.EventPayload, "metadata.mergePropTwo").String()
			ruleIdentifier := fmt.Sprintf(`%s::%s`, mergeProp1, mergeProp2)
			encounteredMergeRuleMapLock.Lock()
			if _, ok := encounteredMergeRuleMap[identifier][ruleIdentifier]; ok {
				encounteredMergeRuleMapLock.Unlock()
				continue
			} else {
				encounteredMergeRuleMap[identifier][ruleIdentifier] = true
				encounteredMergeRuleMapLock.Unlock()
			}
		}

		eventID := gjson.GetBytes(job.EventPayload, "messageId").String()
		var ok bool
		interruptedEventsMap, isDestInterrupted := uploadedRawDataJobsCache[batchJobs.BatchDestination.Destination.ID]
		if isDestInterrupted {
			if _, ok = interruptedEventsMap[eventID]; !ok {
				eventsFound = true
				gzWriter.WriteGZ(fmt.Sprintf(`%s`, job.EventPayload) + "\n")
			}
		} else {
			eventsFound = true
			gzWriter.WriteGZ(fmt.Sprintf(`%s`, job.EventPayload) + "\n")
		}
	}
	gzWriter.CloseGZ()
<<<<<<< HEAD
	if !eventsFound {
		logger.Infof("BRT: No events in this batch for upload to %s. Events are either de-deuplicated or skipped", provider)
=======
	if !isWarehouse && !eventsFound {
		brt.logger.Infof("BRT: All events in this batch for %s are de-deuplicated...", provider)
>>>>>>> 4bed44ba
		return StorageUploadOutput{
			LocalFilePaths: []string{gzipFilePath},
		}
	}
	// assumes events from warehouse have receivedAt in metadata
	var firstEventAt, lastEventAt string
	if isWarehouse {
		firstEventAtStr := gjson.GetBytes(batchJobs.Jobs[0].EventPayload, "metadata.receivedAt").String()
		lastEventAtStr := gjson.GetBytes(batchJobs.Jobs[len(batchJobs.Jobs)-1].EventPayload, "metadata.receivedAt").String()

		// received_at set in rudder-server has timezone component
		// whereas first_event_at column in wh_staging_files is of type 'timestamp without time zone'
		// convert it to UTC before saving to wh_staging_files
		firstEventAtWithTimeZone, err := time.Parse(misc.RFC3339Milli, firstEventAtStr)
		if err != nil {
			brt.logger.Errorf(`BRT: Unable to parse receivedAt in RFC3339Milli format from eventPayload: %v. Error: %v`, firstEventAtStr, err)
		}
		lastEventAtWithTimeZone, err := time.Parse(misc.RFC3339Milli, lastEventAtStr)
		if err != nil {
			brt.logger.Errorf(`BRT: Unable to parse receivedAt in RFC3339Milli format from eventPayload: %v. Error: %v`, lastEventAtStr, err)
		}

		firstEventAt = firstEventAtWithTimeZone.UTC().Format(time.RFC3339)
		lastEventAt = lastEventAtWithTimeZone.UTC().Format(time.RFC3339)
	}

	brt.logger.Debugf("BRT: Logged to local file: %v", gzipFilePath)
	uploader, err := filemanager.New(&filemanager.SettingsT{
		Provider: provider,
		Config:   misc.GetObjectStorageConfig(provider, batchJobs.BatchDestination.Destination.Config),
	})
	if err != nil {
		panic(err)
	}

	outputFile, err := os.Open(gzipFilePath)
	if err != nil {
		panic(err)
	}

	brt.logger.Debugf("BRT: Starting upload to %s", provider)

	var keyPrefixes []string
	if isWarehouse {
		keyPrefixes = []string{config.GetEnv("WAREHOUSE_STAGING_BUCKET_FOLDER_NAME", "rudder-warehouse-staging-logs"), batchJobs.BatchDestination.Source.ID, time.Now().Format("01-02-2006")}
	} else {
		keyPrefixes = []string{config.GetEnv("DESTINATION_BUCKET_FOLDER_NAME", "rudder-logs"), batchJobs.BatchDestination.Source.ID, time.Now().Format("01-02-2006")}
	}

	_, fileName := filepath.Split(gzipFilePath)
	var (
		opID      int64
		opPayload json.RawMessage
	)
	if !isWarehouse {
		opPayload, _ = json.Marshal(&ObjectStorageT{
			Config:          batchJobs.BatchDestination.Destination.Config,
			Key:             strings.Join(append(keyPrefixes, fileName), "/"),
			Provider:        provider,
			DestinationID:   batchJobs.BatchDestination.Destination.ID,
			DestinationType: batchJobs.BatchDestination.Destination.DestinationDefinition.Name,
		})
		opID = brt.jobsDB.JournalMarkStart(jobsdb.RawDataDestUploadOperation, opPayload)
	}
	uploadOutput, err := uploader.Upload(outputFile, keyPrefixes...)

	if err != nil {
		brt.logger.Errorf("BRT: Error uploading to %s: Error: %v", provider, err)
		return StorageUploadOutput{
			Error:       err,
			JournalOpID: opID,
		}
	}

	return StorageUploadOutput{
		Config:         batchJobs.BatchDestination.Destination.Config,
		Key:            uploadOutput.ObjectName,
		LocalFilePaths: []string{gzipFilePath},
		JournalOpID:    opID,
		FirstEventAt:   firstEventAt,
		LastEventAt:    lastEventAt,
		TotalEvents:    len(batchJobs.Jobs),
	}
}

func (brt *HandleT) postToWarehouse(batchJobs BatchJobsT, output StorageUploadOutput) (err error) {
	schemaMap := make(map[string]map[string]interface{})
	for _, job := range batchJobs.Jobs {
		var payload map[string]interface{}
		err := json.Unmarshal(job.EventPayload, &payload)
		if err != nil {
			panic(err)
		}
		var ok bool
		tableName, ok := payload["metadata"].(map[string]interface{})["table"].(string)
		if !ok {
			logger.Errorf(`BRT: tableName not found in event metadata: %v`, payload["metadata"])
			return nil
		}
		if _, ok = schemaMap[tableName]; !ok {
			schemaMap[tableName] = make(map[string]interface{})
		}
		columns := payload["metadata"].(map[string]interface{})["columns"].(map[string]interface{})
		for columnName, columnType := range columns {
			if _, ok := schemaMap[tableName][columnName]; !ok {
				schemaMap[tableName][columnName] = columnType
			} else {
				// this condition is required for altering string to text. if schemaMap[tableName][columnName] has string and in the next job if it has text type then we change schemaMap[tableName][columnName] to text
				if columnType == "text" && schemaMap[tableName][columnName] == "string" {
					schemaMap[tableName][columnName] = columnType
				}
			}
		}
	}
	payload := warehouseutils.StagingFileT{
		Schema: schemaMap,
		BatchDestination: warehouseutils.DestinationT{
			Source:      batchJobs.BatchDestination.Source,
			Destination: batchJobs.BatchDestination.Destination,
		},
		Location:     output.Key,
		FirstEventAt: output.FirstEventAt,
		LastEventAt:  output.LastEventAt,
		TotalEvents:  output.TotalEvents,
	}

	jsonPayload, err := json.Marshal(&payload)

	uri := fmt.Sprintf(`%s/v1/process`, warehouseURL)
	_, err = brt.netHandle.Post(uri, "application/json; charset=utf-8",
		bytes.NewBuffer(jsonPayload))
	if err != nil {
		brt.logger.Errorf("BRT: Failed to route staging file URL to warehouse service@%v, error:%v", uri, err)
	} else {
		brt.logger.Infof("BRT: Routed successfully staging file URL to warehouse service@%v", uri)
	}
	return
}

func (brt *HandleT) setJobStatus(batchJobs BatchJobsT, isWarehouse bool, err error, postToWarehouseErr bool) {
	var (
		batchJobState string
		errorResp     []byte
	)

	var batchReqMetric batchRequestMetric
	if err != nil {
		brt.logger.Errorf("BRT: Error uploading to object storage: %v %v", err, batchJobs.BatchDestination.Source.ID)
		batchJobState = jobsdb.Failed.State
		errorResp, _ = json.Marshal(ErrorResponseT{Error: err.Error()})
		batchReqMetric.batchRequestFailed = 1
		// We keep track of number of failed attempts in case of failure and number of events uploaded in case of success in stats
		updateDestStatusStats(batchJobs.BatchDestination.Destination.ID, 1, false)
	} else {
		brt.logger.Debugf("BRT: Uploaded to object storage : %v at %v", batchJobs.BatchDestination.Source.ID, time.Now().Format("01-02-2006"))
		batchJobState = jobsdb.Succeeded.State
		errorResp = []byte(`{"success":"OK"}`)
		batchReqMetric.batchRequestSuccess = 1
		updateDestStatusStats(batchJobs.BatchDestination.Destination.ID, len(batchJobs.Jobs), true)
	}
	brt.trackRequestMetrics(batchReqMetric)
	var statusList []*jobsdb.JobStatusT

	if isWarehouse && postToWarehouseErr {
		warehouseServiceFailedTimeLock.Lock()
		if warehouseServiceFailedTime.IsZero() {
			warehouseServiceFailedTime = time.Now()
		}
		warehouseServiceFailedTimeLock.Unlock()
	} else if isWarehouse {
		warehouseServiceFailedTimeLock.Lock()
		warehouseServiceFailedTime = time.Time{}
		warehouseServiceFailedTimeLock.Unlock()
	}

	for _, job := range batchJobs.Jobs {
		jobState := batchJobState

		if jobState == jobsdb.Failed.State && job.LastJobStatus.AttemptNum >= maxFailedCountForJob && !postToWarehouseErr {
			jobState = jobsdb.Aborted.State
		} else {
			// change job state to abort state after warehouse service is continuously failing more than warehouseServiceMaxRetryTimeinHr time
			if jobState == jobsdb.Failed.State && isWarehouse && postToWarehouseErr {
				warehouseServiceFailedTimeLock.RLock()
				if time.Now().Sub(warehouseServiceFailedTime) > warehouseServiceMaxRetryTimeinHr {
					jobState = jobsdb.Aborted.State
				}
				warehouseServiceFailedTimeLock.RUnlock()
			}
		}
		status := jobsdb.JobStatusT{
			JobID:         job.JobID,
			AttemptNum:    job.LastJobStatus.AttemptNum + 1,
			JobState:      jobState,
			ExecTime:      time.Now(),
			RetryTime:     time.Now(),
			ErrorCode:     "",
			ErrorResponse: errorResp,
		}
		statusList = append(statusList, &status)
	}

	//tracking batch router errors
	if diagnostics.EnableDestinationFailuresMetric {
		if batchJobState == jobsdb.Failed.State {
			Diagnostics.Track(diagnostics.BatchRouterFailed, map[string]interface{}{
				diagnostics.BatchRouterDestination: brt.destType,
				diagnostics.ErrorResponse:          string(errorResp),
			})
		}
	}

	parameterFilters := []jobsdb.ParameterFilterT{
		{
			Name:     "destination_id",
			Value:    batchJobs.BatchDestination.Destination.ID,
			Optional: false,
		},
	}
	//Mark the status of the jobs
	brt.jobsDB.UpdateJobStatus(statusList, []string{brt.destType}, parameterFilters)
}

func (brt *HandleT) trackRequestMetrics(batchReqDiagnostics batchRequestMetric) {
	if diagnostics.EnableBatchRouterMetric {
		brt.batchRequestsMetricLock.Lock()
		if brt.batchRequestsMetric == nil {
			var batchRequestsMetric []batchRequestMetric
			brt.batchRequestsMetric = append(batchRequestsMetric, batchReqDiagnostics)
		} else {
			brt.batchRequestsMetric = append(brt.batchRequestsMetric, batchReqDiagnostics)
		}
		brt.batchRequestsMetricLock.Unlock()
	}
}

func (brt *HandleT) recordDeliveryStatus(batchDestination DestinationT, err error, isWarehouse bool) {
	if !destinationdebugger.HasUploadEnabled(batchDestination.Destination.ID) {
		return
	}
	var (
		jobState  string
		errorResp []byte
	)

	if err != nil {
		jobState = jobsdb.Failed.State
		if isWarehouse {
			jobState = warehouse.GeneratingStagingFileFailedState
		}
		errorResp, _ = json.Marshal(ErrorResponseT{Error: err.Error()})
	} else {
		jobState = jobsdb.Succeeded.State
		if isWarehouse {
			jobState = warehouse.GeneratedStagingFileState
		}
		errorResp = []byte(`{"success":"OK"}`)
	}

	//Payload and AttemptNum don't make sense in recording batch router delivery status,
	//So they are set to default values.
	deliveryStatus := destinationdebugger.DeliveryStatusT{
		DestinationID: batchDestination.Destination.ID,
		SourceID:      batchDestination.Source.ID,
		Payload:       []byte(`{}`),
		AttemptNum:    1,
		JobState:      jobState,
		ErrorCode:     "",
		ErrorResponse: errorResp,
	}
	destinationdebugger.RecordEventDeliveryStatus(batchDestination.Destination.ID, &deliveryStatus)
}

func (brt *HandleT) recordUploadStats(destination DestinationT, output StorageUploadOutput) {
	destinationTag := misc.GetTagName(destination.Destination.ID, destination.Destination.Name)
	eventDeliveryStat := stats.NewTaggedStat("event_delivery", stats.CountType, map[string]string{
		"module":      "batch_router",
		"destType":    brt.destType,
		"destination": destinationTag,
	})
	eventDeliveryStat.Count(output.TotalEvents)

	receivedTime, err := time.Parse(misc.RFC3339Milli, output.FirstEventAt)
	if err != nil {
		eventDeliveryTimeStat := stats.NewTaggedStat("event_delivery_time", stats.TimerType, map[string]string{
			"module":      "batch_router",
			"destType":    brt.destType,
			"destination": destinationTag,
		})
		eventDeliveryTimeStat.SendTiming(time.Now().Sub(receivedTime))
	}
}

func (brt *HandleT) initWorkers() {
	for i := 0; i < brt.noOfWorkers; i++ {
		rruntime.Go(func() {
			func() {
				for {
					select {
					case batchDest := <-brt.processQ:
						toQuery := jobQueryBatchSize
						parameterFilters := []jobsdb.ParameterFilterT{
							{
								Name:     "destination_id",
								Value:    batchDest.Destination.ID,
								Optional: false,
							},
						}
						brtQueryStat := stats.NewStat("batch_router.jobsdb_query_time", stats.TimerType)
						brtQueryStat.Start()
						brt.logger.Debugf("BRT: %s: DB about to read for parameter Filters: %v ", brt.destType, parameterFilters)

						retryList := brt.jobsDB.GetToRetry([]string{brt.destType}, toQuery, parameterFilters)
						toQuery -= len(retryList)
						waitList := brt.jobsDB.GetWaiting([]string{brt.destType}, toQuery, parameterFilters) //Jobs send to waiting state
						toQuery -= len(waitList)
						unprocessedList := brt.jobsDB.GetUnprocessed([]string{brt.destType}, toQuery, parameterFilters)
						brtQueryStat.End()

						combinedList := append(waitList, append(unprocessedList, retryList...)...)
						if len(combinedList) == 0 {
							brt.logger.Debugf("BRT: DB Read Complete. No BRT Jobs to process for parameter Filters: %v", parameterFilters)
							setDestInProgress(batchDest.Destination.ID, false)
							continue
						}
						brt.logger.Debugf("BRT: %s: DB Read Complete for parameter Filters: %v retryList: %v, waitList: %v unprocessedList: %v, total: %v", brt.destType, parameterFilters, len(retryList), len(waitList), len(unprocessedList), len(combinedList))

						var statusList []*jobsdb.JobStatusT

						jobsBySource := make(map[string][]*jobsdb.JobT)
						for _, job := range combinedList {
							sourceID := gjson.GetBytes(job.Parameters, "source_id").String()
							if _, ok := jobsBySource[sourceID]; !ok {
								jobsBySource[sourceID] = []*jobsdb.JobT{}
							}
							jobsBySource[sourceID] = append(jobsBySource[sourceID], job)

							status := jobsdb.JobStatusT{
								JobID:         job.JobID,
								AttemptNum:    job.LastJobStatus.AttemptNum + 1,
								JobState:      jobsdb.Executing.State,
								ExecTime:      time.Now(),
								RetryTime:     time.Now(),
								ErrorCode:     "",
								ErrorResponse: []byte(`{}`), // check
							}
							statusList = append(statusList, &status)
						}

						//Mark the jobs as executing
						brt.jobsDB.UpdateJobStatus(statusList, []string{brt.destType}, parameterFilters)
						brt.logger.Debugf("BRT: %s: DB Status update complete for parameter Filters: %v", brt.destType, parameterFilters)

						var wg sync.WaitGroup
						wg.Add(len(jobsBySource))

						for sourceID, jobs := range jobsBySource {
							source, ok := funk.Find(batchDest.Sources, func(s backendconfig.SourceT) bool {
								return s.ID == sourceID
							}).(backendconfig.SourceT)
							batchJobs := BatchJobsT{
								Jobs: jobs,
								BatchDestination: &DestinationT{
									Destination: batchDest.Destination,
									Source:      source,
								},
							}
							if !ok {
								// TODO: Should not happen. Handle this
								err := fmt.Errorf("BRT: Batch destiantion source not found in config for sourceID: %s", sourceID)
								brt.setJobStatus(batchJobs, false, err, false)
								wg.Done()
							}
							rruntime.Go(func() {
								switch {
								case misc.ContainsString(objectStorageDestinations, brt.destType):
									destUploadStat := stats.NewStat(fmt.Sprintf(`batch_router.%s_dest_upload_time`, brt.destType), stats.TimerType)
									destUploadStat.Start()
									output := brt.copyJobsToStorage(brt.destType, batchJobs, true, false)
									brt.recordDeliveryStatus(*batchJobs.BatchDestination, output.Error, false)
									brt.setJobStatus(batchJobs, false, output.Error, false)
									misc.RemoveFilePaths(output.LocalFilePaths...)
									if output.JournalOpID > 0 {
										brt.jobsDB.JournalDeleteEntry(output.JournalOpID)
									}
									if output.Error == nil {
										brt.recordUploadStats(*batchJobs.BatchDestination, output)
									}

									destUploadStat.End()
								case misc.ContainsString(warehouseDestinations, brt.destType):
									objectStorageType := warehouseutils.ObjectStorageType(brt.destType, batchJobs.BatchDestination.Destination.Config)
									destUploadStat := stats.NewStat(fmt.Sprintf(`batch_router.%s_%s_dest_upload_time`, brt.destType, objectStorageType), stats.TimerType)
									destUploadStat.Start()
									output := brt.copyJobsToStorage(objectStorageType, batchJobs, true, true)
									postToWarehouseErr := false
									if output.Error == nil && output.Key != "" {
										output.Error = brt.postToWarehouse(batchJobs, output)
										if output.Error != nil {
											postToWarehouseErr = true
										}
										warehouseutils.DestStat(stats.CountType, "generate_staging_files", batchJobs.BatchDestination.Destination.ID).Count(1)
										warehouseutils.DestStat(stats.CountType, "staging_file_batch_size", batchJobs.BatchDestination.Destination.ID).Count(len(batchJobs.Jobs))
									}
									brt.recordDeliveryStatus(*batchJobs.BatchDestination, output.Error, true)
									brt.setJobStatus(batchJobs, true, output.Error, postToWarehouseErr)
									misc.RemoveFilePaths(output.LocalFilePaths...)
									destUploadStat.End()
								}
								wg.Done()
							})
						}

						wg.Wait()
						setDestInProgress(batchDest.Destination.ID, false)
					}
				}
			}()
		})
	}
}

type DestinationT struct {
	Source      backendconfig.SourceT
	Destination backendconfig.DestinationT
}

type BatchJobsT struct {
	Jobs             []*jobsdb.JobT
	BatchDestination *DestinationT
}

func connectionString(batchDestination DestinationT) string {
	return fmt.Sprintf(`source:%s::destination:%s`, batchDestination.Source.ID, batchDestination.Destination.ID)
}

func isDestInProgress(destID string) bool {
	inProgressMapLock.RLock()
	if inProgressMap[destID] {
		inProgressMapLock.RUnlock()
		return true
	}
	inProgressMapLock.RUnlock()
	return false
}

func setDestInProgress(destID string, starting bool) {
	inProgressMapLock.Lock()
	if starting {
		inProgressMap[destID] = true
	} else {
		delete(inProgressMap, destID)
	}
	inProgressMapLock.Unlock()
}

func uploadFrequencyExceeded(destID string) bool {
	lastExecMapLock.Lock()
	defer lastExecMapLock.Unlock()
	if lastExecTime, ok := lastExecMap[destID]; ok && time.Now().Unix()-lastExecTime < uploadFreqInS {
		return true
	}
	lastExecMap[destID] = time.Now().Unix()
	return false
}

func (brt *HandleT) mainLoop() {
	for {
		time.Sleep(mainLoopSleep)
		configSubscriberLock.RLock()
		destinationsMap := brt.destinationsMap
		configSubscriberLock.RUnlock()
		for destID, batchDest := range destinationsMap {
			if isDestInProgress(destID) {
				brt.logger.Debugf("BRT: Skipping batch router upload loop since destination %s:%s is in progress", batchDest.Destination.DestinationDefinition.Name, destID)
				continue
			}
			if uploadFrequencyExceeded(destID) {
				brt.logger.Debugf("BRT: Skipping batch router upload loop since %s:%s upload freq not exceeded", batchDest.Destination.DestinationDefinition.Name, destID)
				continue
			}
			setDestInProgress(destID, true)

			brt.processQ <- *batchDest
		}
	}
}

//Enable enables a router :)
func (brt *HandleT) Enable() {
	brt.isEnabled = true
}

//Disable disables a router:)
func (brt *HandleT) Disable() {
	brt.isEnabled = false
}

func (brt *HandleT) dedupRawDataDestJobsOnCrash() {
	brt.logger.Debug("BRT: Checking for incomplete journal entries to recover from...")
	entries := brt.jobsDB.GetJournalEntries(jobsdb.RawDataDestUploadOperation)
	for _, entry := range entries {
		var object ObjectStorageT
		err := json.Unmarshal(entry.OpPayload, &object)
		if err != nil {
			panic(err)
		}
		if len(object.Config) == 0 {
			//Backward compatibility. If old entries dont have config, just delete journal entry
			brt.jobsDB.JournalDeleteEntry(entry.OpID)
			continue
		}
		downloader, err := filemanager.New(&filemanager.SettingsT{
			Provider: object.Provider,
			Config:   object.Config,
		})
		if err != nil {
			panic(err)
		}

		localTmpDirName := "/rudder-raw-data-dest-upload-crash-recovery/"
		tmpDirPath, err := misc.CreateTMPDIR()
		if err != nil {
			panic(err)
		}
		jsonPath := fmt.Sprintf("%v%v.json", tmpDirPath+localTmpDirName, fmt.Sprintf("%v.%v", time.Now().Unix(), uuid.NewV4().String()))

		err = os.MkdirAll(filepath.Dir(jsonPath), os.ModePerm)
		jsonFile, err := os.Create(jsonPath)
		if err != nil {
			panic(err)
		}

		brt.logger.Debugf("BRT: Downloading data for incomplete journal entry to recover from %s at key: %s\n", object.Provider, object.Key)

		var objKey string
		if prefix, ok := object.Config["prefix"]; ok && prefix != "" {
			objKey += fmt.Sprintf("/%s", strings.TrimSpace(prefix.(string)))
		}
		objKey += object.Key

		err = downloader.Download(jsonFile, objKey)
		if err != nil {
			brt.logger.Errorf("BRT: Failed to download data for incomplete journal entry to recover from %s at key: %s with error: %v\n", object.Provider, object.Key, err)
			continue
		}

		jsonFile.Close()
		defer os.Remove(jsonPath)
		rawf, err := os.Open(jsonPath)
		if err != nil {
			panic(err)
		}
		reader, err := gzip.NewReader(rawf)
		if err != nil {
			panic(err)
		}

		sc := bufio.NewScanner(reader)

		brt.logger.Debug("BRT: Setting go map cache for incomplete journal entry to recover from...")
		for sc.Scan() {
			lineBytes := sc.Bytes()
			eventID := gjson.GetBytes(lineBytes, "messageId").String()
			if _, ok := uploadedRawDataJobsCache[object.DestinationID]; !ok {
				uploadedRawDataJobsCache[object.DestinationID] = make(map[string]bool)
			}
			uploadedRawDataJobsCache[object.DestinationID][eventID] = true
		}
		reader.Close()
		brt.jobsDB.JournalDeleteEntry(entry.OpID)
	}
}

func (brt *HandleT) crashRecover() {

	for {
		execList := brt.jobsDB.GetExecuting([]string{brt.destType}, jobQueryBatchSize, nil)

		if len(execList) == 0 {
			break
		}
		brt.logger.Debug("BRT: Batch Router crash recovering", len(execList))

		var statusList []*jobsdb.JobStatusT

		for _, job := range execList {
			status := jobsdb.JobStatusT{
				JobID:         job.JobID,
				AttemptNum:    job.LastJobStatus.AttemptNum,
				ExecTime:      time.Now(),
				RetryTime:     time.Now(),
				JobState:      jobsdb.Failed.State,
				ErrorCode:     "",
				ErrorResponse: []byte(`{"Error": "Rudder server crashed while copying jobs to storage"}`), // check
			}
			statusList = append(statusList, &status)
		}
		brt.jobsDB.UpdateJobStatus(statusList, []string{}, nil)
	}
	if misc.Contains(objectStorageDestinations, brt.destType) {
		brt.dedupRawDataDestJobsOnCrash()
	}
}

func getWarehouseURL() (url string) {
	if warehouseMode == config.EmbeddedMode {
		url = fmt.Sprintf(`http://localhost:%d`, config.GetInt("Warehouse.webPort", 8082))
	} else {
		url = config.GetEnv("WAREHOUSE_URL", "http://localhost:8082")
	}
	return
}

func (brt *HandleT) collectMetrics() {
	if diagnostics.EnableBatchRouterMetric {
		for {
			select {
			case _ = <-brt.diagnosisTicker.C:
				brt.batchRequestsMetricLock.RLock()
				var diagnosisProperties map[string]interface{}
				success := 0
				failed := 0
				for _, batchReqMetric := range brt.batchRequestsMetric {
					success = success + batchReqMetric.batchRequestSuccess
					failed = failed + batchReqMetric.batchRequestFailed
				}
				if len(brt.batchRequestsMetric) > 0 {
					diagnosisProperties = map[string]interface{}{
						brt.destType: map[string]interface{}{
							diagnostics.BatchRouterSuccess: success,
							diagnostics.BatchRouterFailed:  failed,
						},
					}

					Diagnostics.Track(diagnostics.BatchRouterEvents, diagnosisProperties)
				}

				brt.batchRequestsMetric = nil
				brt.batchRequestsMetricLock.RUnlock()
			}
		}
	}
}

func loadConfig() {
	jobQueryBatchSize = config.GetInt("BatchRouter.jobQueryBatchSize", 100000)
	maxFailedCountForJob = config.GetInt("BatchRouter.maxFailedCountForJob", 128)
	mainLoopSleep = config.GetDuration("BatchRouter.mainLoopSleepInS", 2) * time.Second
	uploadFreqInS = config.GetInt64("BatchRouter.uploadFreqInS", 30)
	objectStorageDestinations = []string{"S3", "GCS", "AZURE_BLOB", "MINIO", "DIGITAL_OCEAN_SPACES"}
	warehouseDestinations = []string{"RS", "BQ", "SNOWFLAKE", "POSTGRES", "CLICKHOUSE"}
	inProgressMap = map[string]bool{}
	lastExecMap = map[string]int64{}
	warehouseMode = config.GetString("Warehouse.mode", "embedded")
	warehouseURL = getWarehouseURL()
	// Time period for diagnosis ticker
	diagnosisTickerTime = config.GetDuration("Diagnostics.batchRouterTimePeriodInS", 600) * time.Second
	warehouseServiceMaxRetryTimeinHr = config.GetDuration("batchRouter.warehouseServiceMaxRetryTimeinHr", 3) * time.Hour
	encounteredMergeRuleMap = map[string]map[string]bool{}
}

func init() {
	loadConfig()
	uploadedRawDataJobsCache = make(map[string]map[string]bool)
	pkgLogger = logger.NewLogger().Child("batchrouter")
}

//Setup initializes this module
func (brt *HandleT) Setup(jobsDB *jobsdb.HandleT, destType string) {
	brt.logger = pkgLogger.Child(destType)
	brt.logger.Infof("BRT: Batch Router started: %s", destType)

	brt.diagnosisTicker = time.NewTicker(diagnosisTickerTime)
	brt.destType = destType
	brt.jobsDB = jobsDB
	brt.isEnabled = true
	brt.noOfWorkers = getBatchRouterConfigInt("noOfWorkers", destType, 8)

	tr := &http.Transport{}
	client := &http.Client{Transport: tr}
	brt.netHandle = client

	brt.processQ = make(chan BatchDestinationT)
	brt.crashRecover()

	rruntime.Go(func() {
		brt.collectMetrics()
	})
	rruntime.Go(func() {
		brt.initWorkers()
	})
	rruntime.Go(func() {
		brt.backendConfigSubscriber()
	})
	rruntime.Go(func() {
		brt.mainLoop()
	})
	adminInstance.registerBatchRouter(destType, brt)
}<|MERGE_RESOLUTION|>--- conflicted
+++ resolved
@@ -52,13 +52,10 @@
 	warehouseServiceFailedTime         time.Time
 	warehouseServiceFailedTimeLock     sync.RWMutex
 	warehouseServiceMaxRetryTimeinHr   time.Duration
-<<<<<<< HEAD
 	encounteredMergeRuleMap            map[string]map[string]bool
 	encounteredMergeRuleMapLock        sync.RWMutex
-=======
 	pkgLogger                          logger.LoggerI
 	Diagnostics                        diagnostics.DiagnosticsI = diagnostics.Diagnostics
->>>>>>> 4bed44ba
 )
 
 type HandleT struct {
@@ -220,13 +217,8 @@
 		}
 	}
 	gzWriter.CloseGZ()
-<<<<<<< HEAD
 	if !eventsFound {
-		logger.Infof("BRT: No events in this batch for upload to %s. Events are either de-deuplicated or skipped", provider)
-=======
-	if !isWarehouse && !eventsFound {
-		brt.logger.Infof("BRT: All events in this batch for %s are de-deuplicated...", provider)
->>>>>>> 4bed44ba
+		brt.logger.Infof("BRT: No events in this batch for upload to %s. Events are either de-deuplicated or skipped", provider)
 		return StorageUploadOutput{
 			LocalFilePaths: []string{gzipFilePath},
 		}
