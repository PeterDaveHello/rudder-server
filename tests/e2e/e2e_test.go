--- conflicted
+++ resolved
@@ -18,7 +18,7 @@
 var gatewayDBPrefix string
 var routerDBPrefix string
 var dbPollFreqInS int = 1
-var gatewayDBCheckBufferInS int = 5
+var gatewayDBCheckBufferInS int = 15
 var jobSuccessStatus string = "succeeded"
 
 var _ = BeforeSuite(func() {
@@ -93,7 +93,7 @@
 			})
 			Eventually(func() int {
 				return helpers.GetJobsCount(dbHandle, gatewayDBPrefix)
-			}, gatewayDBCheckBufferInS, dbPollFreqInS).Should(Equal(initGatewayJobsCount))
+			}, 2, dbPollFreqInS).Should(Equal(initGatewayJobsCount))
 		})
 
 		It("should maintain order of events", func() {
@@ -108,15 +108,8 @@
 			time.Sleep(6 * time.Second)
 			Eventually(func() int {
 				return helpers.GetJobsCount(dbHandle, routerDBPrefix)
-<<<<<<< HEAD
-			}, gatewayDBCheckBufferInS, dbPollFreqInS).Should(Equal(initialRouterJobsCount + 100))
-			// wait for couple of seconds for events to be processed by gateway
-			time.Sleep(2 * time.Second)
-			jobs := helpers.GetJobs(dbHandle, routerDBPrefix, 100)
-=======
-			}, 5, dbPollFreqInS).Should(Equal(initialRouterJobsCount + numOfTestEvents))
+			}, gatewayDBCheckBufferInS, dbPollFreqInS).Should(Equal(initialRouterJobsCount + numOfTestEvents))
 			jobs := helpers.GetJobs(dbHandle, routerDBPrefix, numOfTestEvents)
->>>>>>> ccd731a2
 			for index, _ := range jobs {
 				if index == 0 {
 					continue
