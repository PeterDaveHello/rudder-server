package gateway

import (
	"bytes"
	"encoding/base64"
	"encoding/json"
	"fmt"
	"io"
	"io/ioutil"
	"net/http"
	"net/http/httptest"
	"time"

	"github.com/golang/mock/gomock"
	. "github.com/onsi/ginkgo"
	. "github.com/onsi/gomega"
	uuid "github.com/satori/go.uuid"
	"github.com/tidwall/gjson"
	"github.com/tidwall/sjson"

	"github.com/rudderlabs/rudder-server/app"
	backendconfig "github.com/rudderlabs/rudder-server/config/backend-config"
	"github.com/rudderlabs/rudder-server/jobsdb"
	mocksApp "github.com/rudderlabs/rudder-server/mocks/app"
	mocksBackendConfig "github.com/rudderlabs/rudder-server/mocks/config/backend-config"
	mocksJobsDB "github.com/rudderlabs/rudder-server/mocks/jobsdb"
	mocksRateLimiter "github.com/rudderlabs/rudder-server/mocks/rate-limiter"
	mocksStats "github.com/rudderlabs/rudder-server/mocks/stats"
	"github.com/rudderlabs/rudder-server/services/stats"
	"github.com/rudderlabs/rudder-server/utils"
	"github.com/rudderlabs/rudder-server/utils/logger"
	"github.com/rudderlabs/rudder-server/utils/misc"
	testutils "github.com/rudderlabs/rudder-server/utils/tests"
)

const (
	WriteKeyEnabled           = "enabled-write-key"
	WriteKeyDisabled          = "disabled-write-key"
	WriteKeyInvalid           = "invalid-write-key"
	WriteKeyEmpty             = ""
	SourceIDEnabled           = "enabled-source"
	SourceIDDisabled          = "disabled-source"
	TestRemoteAddressWithPort = "test.com:80"
	TestRemoteAddress         = "test.com"
)

var testTimeout = 5 * time.Second

// This configuration is assumed by all gateway tests and, is returned on Subscribe of mocked backend config
var sampleBackendConfig = backendconfig.SourcesT{
	Sources: []backendconfig.SourceT{
		{
			ID:       SourceIDDisabled,
			WriteKey: WriteKeyDisabled,
			Enabled:  false,
		},
		{
			ID:       SourceIDEnabled,
			WriteKey: WriteKeyEnabled,
			Enabled:  true,
		},
	},
}

type context struct {
	asyncHelper testutils.AsyncTestHelper

	mockCtrl          *gomock.Controller
	mockJobsDB        *mocksJobsDB.MockJobsDB
	mockBackendConfig *mocksBackendConfig.MockBackendConfig
	mockApp           *mocksApp.MockInterface
	mockRateLimiter   *mocksRateLimiter.MockRateLimiter
	mockStats         *mocksStats.MockStats

	mockStatGatewayResponseTime *mocksStats.MockRudderStats
	mockStatGatewayBatchSize    *mocksStats.MockRudderStats
	mockStatGatewayBatchTime    *mocksStats.MockRudderStats
	mockVersionHandler          func(w http.ResponseWriter, r *http.Request)
}

// Initiaze mocks and common expectations
func (c *context) Setup() {
	c.mockCtrl = gomock.NewController(GinkgoT())
	c.mockJobsDB = mocksJobsDB.NewMockJobsDB(c.mockCtrl)
	c.mockBackendConfig = mocksBackendConfig.NewMockBackendConfig(c.mockCtrl)
	c.mockApp = mocksApp.NewMockInterface(c.mockCtrl)
	c.mockRateLimiter = mocksRateLimiter.NewMockRateLimiter(c.mockCtrl)
	c.mockStats = mocksStats.NewMockStats(c.mockCtrl)

	c.mockStatGatewayResponseTime = mocksStats.NewMockRudderStats(c.mockCtrl)
	c.mockStatGatewayBatchSize = mocksStats.NewMockRudderStats(c.mockCtrl)
	c.mockStatGatewayBatchTime = mocksStats.NewMockRudderStats(c.mockCtrl)

	// During Setup, gateway always creates the following stats
	c.mockStats.EXPECT().NewStat("gateway.response_time", stats.TimerType).Return(c.mockStatGatewayResponseTime).Times(1).Do(c.asyncHelper.ExpectAndNotifyCallback())
	c.mockStats.EXPECT().NewStat("gateway.batch_size", stats.CountType).Return(c.mockStatGatewayBatchSize).Times(1).Do(c.asyncHelper.ExpectAndNotifyCallback())
	c.mockStats.EXPECT().NewStat("gateway.batch_time", stats.TimerType).Return(c.mockStatGatewayBatchTime).Times(1).Do(c.asyncHelper.ExpectAndNotifyCallback())

	// Mock enterprise features to be empty Features struct
	c.mockApp.EXPECT().Features().Return(&app.Features{}).AnyTimes()

	// During Setup, gateway subscribes to backend config and waits until it is received.
	c.mockBackendConfig.EXPECT().WaitForConfig().Return().Times(1).Do(c.asyncHelper.ExpectAndNotifyCallback())
	c.mockBackendConfig.EXPECT().Subscribe(gomock.Any(), backendconfig.TopicProcessConfig).
		Do(func(channel chan utils.DataEvent, topic backendconfig.Topic) {
			// on Subscribe, emulate a backend configuration event
			go func() { channel <- utils.DataEvent{Data: sampleBackendConfig, Topic: string(topic)} }()
		}).
		Do(c.asyncHelper.ExpectAndNotifyCallback()).
		Return().Times(1)
	c.mockVersionHandler = func(w http.ResponseWriter, r *http.Request) {}
}

func (c *context) Finish() {
	c.asyncHelper.WaitWithTimeout(testTimeout)
	c.mockCtrl.Finish()
}

// helper function to add expectations about a specific writeKey stat. Returns gomock.Call of RudderStats Count()
func (c *context) expectWriteKeyStat(name string, writeKey string, count int) *gomock.Call {
	mockStat := mocksStats.NewMockRudderStats(c.mockCtrl)

	c.mockStats.EXPECT().NewWriteKeyStat(name, stats.CountType, writeKey).
		Return(mockStat).Times(1).
		Do(c.asyncHelper.ExpectAndNotifyCallback())

	return mockStat.EXPECT().Count(count).
		Times(1).
		Do(c.asyncHelper.ExpectAndNotifyCallback())
}

var _ = Describe("Gateway", func() {
	var c *context

	BeforeEach(func() {
		c = &context{}
		c.Setup()

		// setup static requirements of dependencies
		logger.Setup()
		stats.Setup()

		// setup common environment, override in BeforeEach when required
		SetEnableRateLimit(false)
		SetEnableDedup(false)
	})

	AfterEach(func() {
		c.Finish()
	})

	Context("Initialization", func() {
		gateway := &HandleT{}
		var clearDB = false

		It("should wait for backend config", func() {
<<<<<<< HEAD
			gateway.Setup(c.mockApp, c.mockBackendConfig, c.mockJobsDB, nil, c.mockStats, &clearDB)
=======
			gateway.Setup(c.mockApp, c.mockBackendConfig, c.mockJobsDB, nil, c.mockStats, &clearDB, c.mockVersionHandler)
>>>>>>> 51843861
		})
	})

	Context("Valid requests", func() {
		var (
			gateway                = &HandleT{}
			clearDB           bool = false
			gatewayBatchCalls int  = 1
		)

		// tracks expected batch_id
		nextBatchID := func() (batchID int) {
			batchID = gatewayBatchCalls
			gatewayBatchCalls++
			return
		}

		BeforeEach(func() {
<<<<<<< HEAD
			gateway.Setup(c.mockApp, c.mockBackendConfig, c.mockJobsDB, nil, c.mockStats, &clearDB)
=======
			gateway.Setup(c.mockApp, c.mockBackendConfig, c.mockJobsDB, nil, c.mockStats, &clearDB, c.mockVersionHandler)
>>>>>>> 51843861
		})

		assertJobMetadata := func(job *jobsdb.JobT, batchLength int, batchId int) {
			Expect(misc.IsValidUUID(job.UUID.String())).To(Equal(true))
			Expect(job.Parameters).To(Equal(json.RawMessage(fmt.Sprintf(`{"source_id": "%v", "batch_id": %d}`, SourceIDEnabled, batchId))))
			Expect(job.CustomVal).To(Equal(CustomVal))

			responseData := []byte(job.EventPayload)
			receivedAt := gjson.GetBytes(responseData, "receivedAt")
			writeKey := gjson.GetBytes(responseData, "writeKey")
			requestIP := gjson.GetBytes(responseData, "requestIP")
			batch := gjson.GetBytes(responseData, "batch")

			Expect(time.Parse(misc.RFC3339Milli, receivedAt.String())).To(BeTemporally("~", time.Now(), 10*time.Millisecond))
			Expect(writeKey.String()).To(Equal(WriteKeyEnabled))
			Expect(requestIP.String()).To(Equal(TestRemoteAddress))
			Expect(batch.Array()).To(HaveLen(batchLength))
		}

		createValidBody := func(customProperty string, customValue string) []byte {
			validData := `{"data":{"string":"valid-json","nested":{"child":1}}}`
			validDataWithProperty, _ := sjson.SetBytes([]byte(validData), customProperty, customValue)

			return validDataWithProperty
		}

		assertJobBatchItem := func(payload gjson.Result) {
			messageID := payload.Get("messageId")
			anonymousID := payload.Get("anonymousId")
			messageType := payload.Get("type")

			// Assertions regarding batch message
			Expect(messageID.Exists()).To(BeTrue())
			Expect(messageID.String()).To(testutils.BeValidUUID())
			Expect(anonymousID.Exists()).To(BeTrue())
			Expect(anonymousID.String()).To(testutils.BeValidUUID())
			Expect(messageType.Exists()).To(BeTrue())
		}

		stripJobPayload := func(payload gjson.Result) string {
			strippedPayload, _ := sjson.Delete(payload.String(), "messageId")
			strippedPayload, _ = sjson.Delete(strippedPayload, "anonymousId")
			strippedPayload, _ = sjson.Delete(strippedPayload, "type")

			return strippedPayload
		}

		// common tests for all web handlers
		assertSingleMessageHandler := func(handlerType string, handler http.HandlerFunc) {
			It("should accept valid requests on a single endpoint (except batch), and store to jobsdb", func() {
				validBody := createValidBody("custom-property", "custom-value")

				c.mockStatGatewayBatchSize.EXPECT().Count(1).
					Times(1).Do(c.asyncHelper.ExpectAndNotifyCallback())

				callStart := c.mockStatGatewayBatchTime.EXPECT().Start().Times(1).Do(c.asyncHelper.ExpectAndNotifyCallback())
				c.mockStatGatewayBatchTime.EXPECT().End().After(callStart).Times(1).Do(c.asyncHelper.ExpectAndNotifyCallback())

				c.expectWriteKeyStat("gateway.write_key_requests", WriteKeyEnabled, 1)
				c.expectWriteKeyStat("gateway.write_key_successful_requests", WriteKeyEnabled, 1)
				c.expectWriteKeyStat("gateway.write_key_events", WriteKeyEnabled, 0)
				c.expectWriteKeyStat("gateway.write_key_successful_events", WriteKeyEnabled, 0)

				c.mockJobsDB.
					EXPECT().StoreWithRetryEach(gomock.Any()).
					DoAndReturn(func(jobs []*jobsdb.JobT) map[uuid.UUID]string {
						for _, job := range jobs {
							// each call should be included in a separate batch, with a separate batch_id
							expectedBatchID := nextBatchID()
							assertJobMetadata(job, 1, expectedBatchID)

							responseData := []byte(job.EventPayload)
							payload := gjson.GetBytes(responseData, "batch.0")

							assertJobBatchItem(payload)

							messageType := payload.Get("type")
							Expect(messageType.String()).To(Equal(handlerType))

							Expect(stripJobPayload(payload)).To(MatchJSON(validBody))
						}
						c.asyncHelper.ExpectAndNotifyCallback()()

						return jobsToEmptyErrors(jobs)
					}).
					Times(1)

				expectHandlerResponse(handler, authorizedRequest(WriteKeyEnabled, bytes.NewBuffer(validBody)), 200, "OK")
			})
		}

		for handlerType, handler := range allHandlers(gateway) {
			if handlerType != "batch" {
				assertSingleMessageHandler(handlerType, handler)
			}
		}

		It("should process multiple requests to all endpoints (except batch) in a batch", func() {
			handlers := map[string]http.HandlerFunc{
				"alias":    gateway.webAliasHandler,
				"group":    gateway.webGroupHandler,
				"identify": gateway.webIdentifyHandler,
				"page":     gateway.webPageHandler,
			}

			handlerExpectation := func(handlerType string, handler http.HandlerFunc) *RequestExpectation {
				// we add the handler type in custom property of request's body, to check that the type field is set correctly while batching
				validBody := createValidBody("custom-property-type", handlerType)
				validRequest := authorizedRequest(WriteKeyEnabled, bytes.NewBuffer(validBody))

				return &RequestExpectation{
					request:        validRequest,
					handler:        handler,
					responseStatus: 200,
					responseBody:   "OK",
				}
			}

			c.mockStatGatewayBatchSize.EXPECT().Count(4).
				Times(1).Do(c.asyncHelper.ExpectAndNotifyCallback())

			callStart := c.mockStatGatewayBatchTime.EXPECT().Start().Times(1).Do(c.asyncHelper.ExpectAndNotifyCallback())

			callStore := c.mockJobsDB.
				EXPECT().StoreWithRetryEach(gomock.Any()).
				DoAndReturn(func(jobs []*jobsdb.JobT) map[uuid.UUID]string {
					// will collect all message handler types, found in jobs send to Store function
					typesFound := make(map[string]bool, 4)

					// All jobs should belong to the same batchId
					expectedBatchID := nextBatchID()

					// All jobs should belong to the same batchId
					expectedBatchID := nextBatchID()

					for _, job := range jobs {
						assertJobMetadata(job, 1, expectedBatchID)

						responseData := []byte(job.EventPayload)
						payload := gjson.GetBytes(responseData, "batch.0")

						assertJobBatchItem(payload)

						messageType := payload.Get("type").String()
						Expect(stripJobPayload(payload)).To(MatchJSON(createValidBody("custom-property-type", messageType)))

						typesFound[messageType] = true
					}

					// ensure all message handler types appear in jobs
					for t := range handlers {
						if t != "batch" {
							_, found := typesFound[t]
							Expect(found).To(BeTrue())
						}
					}

					c.asyncHelper.ExpectAndNotifyCallback()()

					return jobsToEmptyErrors(jobs)
				}).
				Times(1)

			c.mockStatGatewayBatchTime.EXPECT().End().After(callStart).After(callStore).Times(1).Do(c.asyncHelper.ExpectAndNotifyCallback())

			expectations := []*RequestExpectation{}
			for t, h := range handlers {
				if t != "batch" {
					expectations = append(expectations, handlerExpectation(t, h))
				}
			}

			c.expectWriteKeyStat("gateway.write_key_requests", WriteKeyEnabled, 4)
			c.expectWriteKeyStat("gateway.write_key_successful_requests", WriteKeyEnabled, 4)
			c.expectWriteKeyStat("gateway.write_key_events", WriteKeyEnabled, 0)
			c.expectWriteKeyStat("gateway.write_key_successful_events", WriteKeyEnabled, 0)

			expectBatch(expectations)
		})
	})

	Context("Rate limits", func() {
		var (
			gateway      = &HandleT{}
			clearDB bool = false
		)

		BeforeEach(func() {
			SetEnableRateLimit(true)
<<<<<<< HEAD
			gateway.Setup(c.mockApp, c.mockBackendConfig, c.mockJobsDB, c.mockRateLimiter, c.mockStats, &clearDB)
=======
			gateway.Setup(c.mockApp, c.mockBackendConfig, c.mockJobsDB, c.mockRateLimiter, c.mockStats, &clearDB, c.mockVersionHandler)
>>>>>>> 51843861
		})

		It("should store messages successfuly if rate limit is not reached for workspace", func() {
			workspaceID := "some-workspace-id"

			callStart := c.mockStatGatewayBatchTime.EXPECT().Start().Times(1).Do(c.asyncHelper.ExpectAndNotifyCallback())
			c.mockBackendConfig.EXPECT().GetWorkspaceIDForWriteKey(WriteKeyEnabled).Return(workspaceID).AnyTimes().Do(c.asyncHelper.ExpectAndNotifyCallback())
			c.mockRateLimiter.EXPECT().LimitReached(workspaceID).Return(false).Times(1).Do(c.asyncHelper.ExpectAndNotifyCallback())
			callStore := c.mockJobsDB.EXPECT().StoreWithRetryEach(gomock.Any()).DoAndReturn(jobsToEmptyErrors).Times(1).Do(c.asyncHelper.ExpectAndNotifyCallback())
			callEnd := c.mockStatGatewayBatchTime.EXPECT().End().After(callStart).After(callStore).Times(1).Do(c.asyncHelper.ExpectAndNotifyCallback())
			c.mockStatGatewayBatchSize.EXPECT().Count(1).After(callEnd).Times(1).Do(c.asyncHelper.ExpectAndNotifyCallback())

			c.expectWriteKeyStat("gateway.write_key_requests", WriteKeyEnabled, 1)
			c.expectWriteKeyStat("gateway.write_key_successful_requests", WriteKeyEnabled, 1)
			c.expectWriteKeyStat("gateway.write_key_events", WriteKeyEnabled, 0)
			c.expectWriteKeyStat("gateway.write_key_successful_events", WriteKeyEnabled, 0)

			expectHandlerResponse(gateway.webAliasHandler, authorizedRequest(WriteKeyEnabled, bytes.NewBufferString("{}")), 200, "OK")
		})

		It("should reject messages if rate limit is reached for workspace", func() {
			workspaceID := "some-workspace-id"
			var emptyJobsList []*jobsdb.JobT

			callStart := c.mockStatGatewayBatchTime.EXPECT().Start().Times(1).Do(c.asyncHelper.ExpectAndNotifyCallback())
			c.mockBackendConfig.EXPECT().GetWorkspaceIDForWriteKey(WriteKeyEnabled).Return(workspaceID).AnyTimes().Do(c.asyncHelper.ExpectAndNotifyCallback())
			c.mockRateLimiter.EXPECT().LimitReached(workspaceID).Return(true).Times(1).Do(c.asyncHelper.ExpectAndNotifyCallback())
			callStore := c.mockJobsDB.EXPECT().StoreWithRetryEach(emptyJobsList).DoAndReturn(jobsToEmptyErrors).Times(1).Do(c.asyncHelper.ExpectAndNotifyCallback())
			callEnd := c.mockStatGatewayBatchTime.EXPECT().End().After(callStart).After(callStore).Times(1).Do(c.asyncHelper.ExpectAndNotifyCallback())
			c.mockStatGatewayBatchSize.EXPECT().Count(1).After(callEnd).Times(1).Do(c.asyncHelper.ExpectAndNotifyCallback())

			c.expectWriteKeyStat("gateway.write_key_requests", WriteKeyEnabled, 1)
			c.expectWriteKeyStat("gateway.work_space_dropped_requests", workspaceID, 1)

			expectHandlerResponse(gateway.webAliasHandler, authorizedRequest(WriteKeyEnabled, bytes.NewBufferString("{}")), 400, TooManyRequests+"\n")
		})
	})

	Context("Invalid requests", func() {
		var (
			gateway      = &HandleT{}
			clearDB bool = false
		)

		BeforeEach(func() {
			// all of these request errors will cause JobsDB.Store to be called with an empty job list
			var emptyJobsList []*jobsdb.JobT

			callStart := c.mockStatGatewayBatchTime.EXPECT().Start().Times(1).Do(c.asyncHelper.ExpectAndNotifyCallback())

			callStore := c.mockJobsDB.
				EXPECT().StoreWithRetryEach(emptyJobsList).
				Do(c.asyncHelper.ExpectAndNotifyCallback()).
				Return(jobsToEmptyErrors(emptyJobsList)).
				Times(1)

			c.mockStatGatewayBatchTime.EXPECT().End().After(callStart).After(callStore).Times(1).Do(c.asyncHelper.ExpectAndNotifyCallback())

<<<<<<< HEAD
			gateway.Setup(c.mockApp, c.mockBackendConfig, c.mockJobsDB, nil, c.mockStats, &clearDB)
=======
			gateway.Setup(c.mockApp, c.mockBackendConfig, c.mockJobsDB, nil, c.mockStats, &clearDB, c.mockVersionHandler)
>>>>>>> 51843861
		})

		// common tests for all web handlers
		assertHandler := func(handler http.HandlerFunc) {
			It("should reject requests without Authorization header", func() {
				c.mockStatGatewayBatchSize.EXPECT().Count(1).
					Times(1).Do(c.asyncHelper.ExpectAndNotifyCallback())

				c.expectWriteKeyStat("gateway.write_key_requests", "", 1)
				c.expectWriteKeyStat("gateway.write_key_failed_requests", "noWriteKey", 1)

				expectHandlerResponse(handler, unauthorizedRequest(nil), 400, NoWriteKeyInBasicAuth+"\n")
			})

			It("should reject requests without username in Authorization header", func() {
				c.mockStatGatewayBatchSize.EXPECT().Count(1).
					Times(1).Do(c.asyncHelper.ExpectAndNotifyCallback())

				c.expectWriteKeyStat("gateway.write_key_requests", "", 1)
				c.expectWriteKeyStat("gateway.write_key_failed_requests", "noWriteKey", 1)

				expectHandlerResponse(handler, authorizedRequest(WriteKeyEmpty, nil), 400, NoWriteKeyInBasicAuth+"\n")
			})

			It("should reject requests without request body", func() {
				c.mockStatGatewayBatchSize.EXPECT().Count(1).
					Times(1).Do(c.asyncHelper.ExpectAndNotifyCallback())

				c.expectWriteKeyStat("gateway.write_key_requests", WriteKeyInvalid, 1)

				expectHandlerResponse(handler, authorizedRequest(WriteKeyInvalid, nil), 400, RequestBodyNil+"\n")
			})

			It("should reject requests without valid json in request body", func() {
				invalidBody := "not-a-valid-json"

				c.mockStatGatewayBatchSize.EXPECT().Count(1).
					Times(1).Do(c.asyncHelper.ExpectAndNotifyCallback())

				c.expectWriteKeyStat("gateway.write_key_requests", WriteKeyInvalid, 1)
				c.expectWriteKeyStat("gateway.write_key_failed_requests", WriteKeyInvalid, 1)

				expectHandlerResponse(handler, authorizedRequest(WriteKeyInvalid, bytes.NewBufferString(invalidBody)), 400, InvalidJSON+"\n")
			})

			It("should reject requests with request bodies larger than configured limit", func() {
				data := make([]byte, gateway.MaxReqSize())
				for i := range data {
					data[i] = 'a'
				}
				body := fmt.Sprintf(`{"data":"%s"}`, string(data))

				c.mockStatGatewayBatchSize.EXPECT().Count(1).
					Times(1).Do(c.asyncHelper.ExpectAndNotifyCallback())

				c.expectWriteKeyStat("gateway.write_key_requests", WriteKeyInvalid, 1)
				c.expectWriteKeyStat("gateway.write_key_failed_requests", WriteKeyInvalid, 1)
				c.expectWriteKeyStat("gateway.write_key_events", WriteKeyInvalid, 0)
				c.expectWriteKeyStat("gateway.write_key_failed_events", WriteKeyInvalid, 0)

				expectHandlerResponse(handler, authorizedRequest(WriteKeyInvalid, bytes.NewBufferString(body)), 400, RequestBodyTooLarge+"\n")
			})

			It("should reject requests with invalid write keys", func() {
				validBody := `{"data":"valid-json"}`

				c.mockStatGatewayBatchSize.EXPECT().Count(1).
					Times(1).Do(c.asyncHelper.ExpectAndNotifyCallback())

				c.expectWriteKeyStat("gateway.write_key_requests", WriteKeyInvalid, 1)
				c.expectWriteKeyStat("gateway.write_key_failed_requests", WriteKeyInvalid, 1)
				c.expectWriteKeyStat("gateway.write_key_events", WriteKeyInvalid, 0)
				c.expectWriteKeyStat("gateway.write_key_failed_events", WriteKeyInvalid, 0)

				expectHandlerResponse(handler, authorizedRequest(WriteKeyInvalid, bytes.NewBufferString(validBody)), 400, InvalidWriteKey+"\n")
			})

			It("should reject requests with disabled write keys", func() {
				validBody := `{"data":"valid-json"}`

				c.mockStatGatewayBatchSize.EXPECT().Count(1).
					Times(1).Do(c.asyncHelper.ExpectAndNotifyCallback())

				c.expectWriteKeyStat("gateway.write_key_requests", WriteKeyDisabled, 1)
				c.expectWriteKeyStat("gateway.write_key_failed_requests", WriteKeyDisabled, 1)
				c.expectWriteKeyStat("gateway.write_key_events", WriteKeyDisabled, 0)
				c.expectWriteKeyStat("gateway.write_key_failed_events", WriteKeyDisabled, 0)

				expectHandlerResponse(handler, authorizedRequest(WriteKeyDisabled, bytes.NewBufferString(validBody)), 400, InvalidWriteKey+"\n")
			})
		}

		for _, handler := range allHandlers(gateway) {
			assertHandler(handler)
		}
	})
})

func unauthorizedRequest(body io.Reader) *http.Request {
	req, err := http.NewRequest("GET", "", body)
	if err != nil {
		panic(err)
	}

	return req
}

func authorizedRequest(username string, body io.Reader) *http.Request {
	req := unauthorizedRequest(body)

	basicAuth := base64.StdEncoding.EncodeToString([]byte(fmt.Sprintf("%s:password-should-be-ignored", username)))

	req.Header.Set("Authorization", fmt.Sprintf("Basic %s", basicAuth))
	// set anonymousId header to ensure everything goes into same batch
	req.Header.Set("AnonymousId", "094985f8-b4eb-43c3-bc8a-e8b75aae9c7c")
	req.RemoteAddr = TestRemoteAddressWithPort
	return req
}

func expectHandlerResponse(handler http.HandlerFunc, req *http.Request, responseStatus int, responseBody string) {
	testutils.RunTestWithTimeout(func() {
		rr := httptest.NewRecorder()
		handler.ServeHTTP(rr, req)

		bodyBytes, _ := ioutil.ReadAll(rr.Body)
		body := string(bodyBytes)

		Expect(rr.Result().StatusCode).To(Equal(responseStatus))
		Expect(body).To(Equal(responseBody))
	}, testTimeout)
}

type RequestExpectation struct {
	request        *http.Request
	handler        http.HandlerFunc
	responseStatus int
	responseBody   string
}

func expectBatch(expectations []*RequestExpectation) {
	c := make(chan struct{})

	for _, x := range expectations {
		go func(e *RequestExpectation) {
			defer GinkgoRecover()
			expectHandlerResponse(e.handler, e.request, e.responseStatus, e.responseBody)
			c <- struct{}{}
		}(x)
	}

	misc.RunWithTimeout(func() {
		for range expectations {
			<-c
		}
	}, func() {
		Fail("Not all batch requests responded on time")
	}, testTimeout)
}

func allHandlers(gateway *HandleT) map[string]http.HandlerFunc {
	return map[string]http.HandlerFunc{
		"alias":    gateway.webAliasHandler,
		"batch":    gateway.webBatchHandler,
		"group":    gateway.webGroupHandler,
		"identify": gateway.webIdentifyHandler,
		"page":     gateway.webPageHandler,
		"screen":   gateway.webScreenHandler,
		"track":    gateway.webTrackHandler,
	}
}

// converts a job list to a map of empty errors, to emulate a successful jobsdb.Store response
func jobsToEmptyErrors(jobs []*jobsdb.JobT) map[uuid.UUID]string {
	return make(map[uuid.UUID]string)
}<|MERGE_RESOLUTION|>--- conflicted
+++ resolved
@@ -154,11 +154,7 @@
 		var clearDB = false
 
 		It("should wait for backend config", func() {
-<<<<<<< HEAD
-			gateway.Setup(c.mockApp, c.mockBackendConfig, c.mockJobsDB, nil, c.mockStats, &clearDB)
-=======
 			gateway.Setup(c.mockApp, c.mockBackendConfig, c.mockJobsDB, nil, c.mockStats, &clearDB, c.mockVersionHandler)
->>>>>>> 51843861
 		})
 	})
 
@@ -177,11 +173,7 @@
 		}
 
 		BeforeEach(func() {
-<<<<<<< HEAD
-			gateway.Setup(c.mockApp, c.mockBackendConfig, c.mockJobsDB, nil, c.mockStats, &clearDB)
-=======
 			gateway.Setup(c.mockApp, c.mockBackendConfig, c.mockJobsDB, nil, c.mockStats, &clearDB, c.mockVersionHandler)
->>>>>>> 51843861
 		})
 
 		assertJobMetadata := func(job *jobsdb.JobT, batchLength int, batchId int) {
@@ -371,11 +363,7 @@
 
 		BeforeEach(func() {
 			SetEnableRateLimit(true)
-<<<<<<< HEAD
-			gateway.Setup(c.mockApp, c.mockBackendConfig, c.mockJobsDB, c.mockRateLimiter, c.mockStats, &clearDB)
-=======
 			gateway.Setup(c.mockApp, c.mockBackendConfig, c.mockJobsDB, c.mockRateLimiter, c.mockStats, &clearDB, c.mockVersionHandler)
->>>>>>> 51843861
 		})
 
 		It("should store messages successfuly if rate limit is not reached for workspace", func() {
@@ -434,11 +422,7 @@
 
 			c.mockStatGatewayBatchTime.EXPECT().End().After(callStart).After(callStore).Times(1).Do(c.asyncHelper.ExpectAndNotifyCallback())
 
-<<<<<<< HEAD
-			gateway.Setup(c.mockApp, c.mockBackendConfig, c.mockJobsDB, nil, c.mockStats, &clearDB)
-=======
 			gateway.Setup(c.mockApp, c.mockBackendConfig, c.mockJobsDB, nil, c.mockStats, &clearDB, c.mockVersionHandler)
->>>>>>> 51843861
 		})
 
 		// common tests for all web handlers
