package main

import (
	"context"
	"encoding/json"
	"errors"
	"flag"
	"fmt"

	"net/http"
	"os"
	"os/signal"
	"runtime"
	"runtime/pprof"
	"sync"
	"syscall"
	"time"

	"github.com/bugsnag/bugsnag-go"
	"github.com/rudderlabs/rudder-server/config"
	backendconfig "github.com/rudderlabs/rudder-server/config/backend-config"
	"github.com/rudderlabs/rudder-server/gateway"
	"github.com/rudderlabs/rudder-server/jobsdb"
	"github.com/rudderlabs/rudder-server/processor"
	ratelimiter "github.com/rudderlabs/rudder-server/rate-limiter"
	"github.com/rudderlabs/rudder-server/router"
	"github.com/rudderlabs/rudder-server/router/batchrouter"
	"github.com/rudderlabs/rudder-server/rruntime"
	"github.com/rudderlabs/rudder-server/services/db"
	destinationdebugger "github.com/rudderlabs/rudder-server/services/destination-debugger"
	sourcedebugger "github.com/rudderlabs/rudder-server/services/source-debugger"
	"github.com/rudderlabs/rudder-server/services/stats"
	"github.com/rudderlabs/rudder-server/services/validators"
	"github.com/rudderlabs/rudder-server/utils"
	"github.com/rudderlabs/rudder-server/utils/logger"
	"github.com/rudderlabs/rudder-server/utils/misc"
	"github.com/rudderlabs/rudder-server/warehouse"
)

var (
<<<<<<< HEAD
	maxProcess                                  int
	gwDBRetention, routerDBRetention            time.Duration
	enableProcessor, enableRouter, enableBackup bool
	isReplayServer                              bool
	enabledDestinations                         []backendconfig.DestinationT
	configSubscriberLock                        sync.RWMutex
	objectStorageDestinations                   []string
	warehouseDestinations                       []string
	warehouseMode                               string
=======
	warehouseMode                    string
	maxProcess                       int
	gwDBRetention, routerDBRetention time.Duration
	enableProcessor, enableRouter    bool
	isReplayServer                   bool
	enabledDestinations              []backendconfig.DestinationT
	configSubscriberLock             sync.RWMutex
	objectStorageDestinations        []string
	warehouseDestinations            []string
>>>>>>> d045abaa
)

var version = "Not an official release. Get the latest release from the github repo."
var major, minor, commit, buildDate, builtBy, gitURL, patch string

func loadConfig() {
	maxProcess = config.GetInt("maxProcess", 12)
	gwDBRetention = config.GetDuration("gwDBRetentionInHr", 0) * time.Hour
	routerDBRetention = config.GetDuration("routerDBRetention", 0)
	enableProcessor = config.GetBool("enableProcessor", true)
	enableRouter = config.GetBool("enableRouter", true)
	isReplayServer = config.GetEnvAsBool("IS_REPLAY_SERVER", false)
	objectStorageDestinations = []string{"S3", "GCS", "AZURE_BLOB", "MINIO"}
	warehouseDestinations = []string{"RS", "BQ", "SNOWFLAKE"}
	warehouseMode = config.GetString("Warehouse.mode", "embedded")
}

// Test Function
func readIOforResume(router router.HandleT) {
	for {
		var u string
		_, err := fmt.Scanf("%v", &u)
		fmt.Println("from stdin ", u)
		if err != nil {
			panic(err)
		}
		router.ResetSleep()
	}
}

// Gets the config from config backend and extracts enabled writekeys
func monitorDestRouters(routerDB, batchRouterDB *jobsdb.HandleT) {
	ch := make(chan utils.DataEvent)
	backendconfig.Subscribe(ch, "backendConfig")
	dstToRouter := make(map[string]*router.HandleT)
	dstToBatchRouter := make(map[string]*batchrouter.HandleT)
	// dstToWhRouter := make(map[string]*warehouse.HandleT)

	for {
		config := <-ch
		sources := config.Data.(backendconfig.SourcesT)
		enabledDestinations := make(map[string]bool)
		for _, source := range sources.Sources {
			for _, destination := range source.Destinations {
				enabledDestinations[destination.DestinationDefinition.Name] = true
				//For batch router destinations
				if misc.Contains(objectStorageDestinations, destination.DestinationDefinition.Name) || misc.Contains(warehouseDestinations, destination.DestinationDefinition.Name) {
					_, ok := dstToBatchRouter[destination.DestinationDefinition.Name]
					if !ok {
						logger.Info("Starting a new Batch Destination Router", destination.DestinationDefinition.Name)
						var brt batchrouter.HandleT
						brt.Setup(batchRouterDB, destination.DestinationDefinition.Name)
						dstToBatchRouter[destination.DestinationDefinition.Name] = &brt
					}
				} else {
					_, ok := dstToRouter[destination.DestinationDefinition.Name]
					if !ok {
						logger.Info("Starting a new Destination", destination.DestinationDefinition.Name)
						var router router.HandleT
						router.Setup(routerDB, destination.DestinationDefinition.Name)
						dstToRouter[destination.DestinationDefinition.Name] = &router
					}
				}
			}
		}
	}
}

func init() {
	config.Initialize()
	loadConfig()
}

func versionInfo() map[string]interface{} {
	return map[string]interface{}{"Version": version, "Major": major, "Minor": minor, "Patch": patch, "Commit": commit, "BuildDate": buildDate, "BuiltBy": builtBy, "GitUrl": gitURL}
}

func versionHandler(w http.ResponseWriter, r *http.Request) {
	var version = versionInfo()
	versionFormatted, _ := json.Marshal(&version)
	w.Write(versionFormatted)
}

func printVersion() {
	version := versionInfo()
	versionFormatted, _ := json.MarshalIndent(&version, "", " ")
	fmt.Printf("Version Info %s\n", versionFormatted)
}

func startWarehouseService() {
	warehouse.Start()
}

func startRudderCore(clearDB *bool, normalMode bool, degradedMode bool, maintenanceMode bool) {
	logger.Info("Main starting")

	if !validators.ValidateEnv() {
		panic(errors.New("Failed to start rudder-server"))
	}

	// Check if there is a probable inconsistent state of Data
	misc.AppStartTime = time.Now().Unix()
	db.HandleRecovery(normalMode, degradedMode, maintenanceMode, misc.AppStartTime)
	//Reload Config
	loadConfig()

	var gatewayDB jobsdb.HandleT
	var routerDB jobsdb.HandleT
	var batchRouterDB jobsdb.HandleT

	runtime.GOMAXPROCS(maxProcess)
	logger.Info("Clearing DB ", *clearDB)

	destinationdebugger.Setup()
	sourcedebugger.Setup()
	backendconfig.Setup()

<<<<<<< HEAD
	//Forcing enableBackup false if this server is for handling replayed events
	if isReplayServer {
		enableBackup = false
	}

	gatewayDB.Setup(*clearDB, "gw", gwDBRetention, enableBackup)
	routerDB.Setup(*clearDB, "rt", routerDBRetention, false)
	batchRouterDB.Setup(*clearDB, "batch_rt", routerDBRetention, false)

	//Setup the three modules, the gateway, the router and the processor
=======
	//Forcing enableBackup false for gatewaydb if this server is for handling replayed events
	if isReplayServer {
		config.SetBool("JobsDB.backup.gw.enabled", false)
	}

	gatewayDB.Setup(*clearDB, "gw", gwDBRetention)
	routerDB.Setup(*clearDB, "rt", routerDBRetention)
	batchRouterDB.Setup(*clearDB, "batch_rt", routerDBRetention)
>>>>>>> d045abaa

	if enableRouter {
		go monitorDestRouters(&routerDB, &batchRouterDB)
	}

	if enableProcessor {
		var processor processor.HandleT
		processor.Setup(&gatewayDB, &routerDB, &batchRouterDB)
	}

	var gateway gateway.HandleT
	var rateLimiter ratelimiter.HandleT
	rateLimiter.SetUp()
	gateway.Setup(&gatewayDB, &rateLimiter, clearDB)
	//go readIOforResume(router) //keeping it as input from IO, to be replaced by UI
}

func canStartServer() bool {
	return warehouseMode == config.EmbeddedMode || warehouseMode == config.OffMode
}

func canStartWarehouse() bool {
	return warehouseMode != config.OffMode
}

func main() {
	version := versionInfo()

	bugsnag.Configure(bugsnag.Configuration{
		APIKey:       config.GetEnv("BUGSNAG_KEY", ""),
		ReleaseStage: config.GetEnv("GO_ENV", "development"),
		// The import paths for the Go packages containing your source files
		ProjectPackages: []string{"main", "github.com/rudderlabs/rudder-server"},
		// more configuration options
		AppType:      "rudder-server",
		AppVersion:   version["Version"].(string),
		PanicHandler: func() {},
	})
	ctx := bugsnag.StartSession(context.Background())
	defer func() {
		if r := recover(); r != nil {
			defer bugsnag.AutoNotify(ctx, bugsnag.SeverityError, bugsnag.MetaData{
				"GoRoutines": {
					"Number": runtime.NumGoroutine(),
				}})

			misc.RecordAppError(fmt.Errorf("%v", r))
			logger.Fatal(r)
			panic(r)
		}
	}()

	logger.Setup()

	//Creating Stats Client should be done right after setting up logger and before setting up other modules.
	stats.Setup()

	normalMode := flag.Bool("normal-mode", false, "a bool")
	degradedMode := flag.Bool("degraded-mode", false, "a bool")
	maintenanceMode := flag.Bool("maintenance-mode", false, "a bool")

	clearDB := flag.Bool("cleardb", false, "a bool")
	cpuprofile := flag.String("cpuprofile", "", "write cpu profile to `file`")
	memprofile := flag.String("memprofile", "", "write memory profile to `file`")
	versionFlag := flag.Bool("v", false, "Print the current version and exit")

	flag.Parse()
	if *versionFlag {
		printVersion()
		return
	}
	http.HandleFunc("/version", versionHandler)

	var f *os.File
	if *cpuprofile != "" {
		var err error
		f, err = os.Create(*cpuprofile)
		if err != nil {
			panic(err)
		}
		runtime.SetBlockProfileRate(1)
		err = pprof.StartCPUProfile(f)
		if err != nil {
			panic(err)
		}
	}

	c := make(chan os.Signal)
	signal.Notify(c, os.Interrupt, syscall.SIGTERM)
	go func() {
		<-c
		if *cpuprofile != "" {
			logger.Info("Stopping CPU profile")
			pprof.StopCPUProfile()
			f.Close()
		}
		if *memprofile != "" {
			f, err := os.Create(*memprofile)
			if err != nil {
				panic(err)
			}
			defer f.Close()
			runtime.GC() // get up-to-date statistics
			err = pprof.WriteHeapProfile(f)
			if err != nil {
				panic(err)
			}
		}
		// clearing zap Log buffer to std output
		if logger.Log != nil {
			logger.Fatal("SIGTERM called. Process exiting")
		}
		stats.StopRuntimeStats()
		os.Exit(1)
	}()

	if canStartServer() {
		rruntime.Go(func() {
			startRudderCore(clearDB, *normalMode, *degradedMode, *maintenanceMode)
		})
	}

	// initialize warehouse service after core to handle non-normal recovery modes
	if canStartWarehouse() {
		rruntime.Go(func() {
			startWarehouseService()
		})
	}

	misc.KeepProcessAlive()
}<|MERGE_RESOLUTION|>--- conflicted
+++ resolved
@@ -38,17 +38,6 @@
 )
 
 var (
-<<<<<<< HEAD
-	maxProcess                                  int
-	gwDBRetention, routerDBRetention            time.Duration
-	enableProcessor, enableRouter, enableBackup bool
-	isReplayServer                              bool
-	enabledDestinations                         []backendconfig.DestinationT
-	configSubscriberLock                        sync.RWMutex
-	objectStorageDestinations                   []string
-	warehouseDestinations                       []string
-	warehouseMode                               string
-=======
 	warehouseMode                    string
 	maxProcess                       int
 	gwDBRetention, routerDBRetention time.Duration
@@ -58,7 +47,6 @@
 	configSubscriberLock             sync.RWMutex
 	objectStorageDestinations        []string
 	warehouseDestinations            []string
->>>>>>> d045abaa
 )
 
 var version = "Not an official release. Get the latest release from the github repo."
@@ -176,18 +164,6 @@
 	sourcedebugger.Setup()
 	backendconfig.Setup()
 
-<<<<<<< HEAD
-	//Forcing enableBackup false if this server is for handling replayed events
-	if isReplayServer {
-		enableBackup = false
-	}
-
-	gatewayDB.Setup(*clearDB, "gw", gwDBRetention, enableBackup)
-	routerDB.Setup(*clearDB, "rt", routerDBRetention, false)
-	batchRouterDB.Setup(*clearDB, "batch_rt", routerDBRetention, false)
-
-	//Setup the three modules, the gateway, the router and the processor
-=======
 	//Forcing enableBackup false for gatewaydb if this server is for handling replayed events
 	if isReplayServer {
 		config.SetBool("JobsDB.backup.gw.enabled", false)
@@ -196,7 +172,6 @@
 	gatewayDB.Setup(*clearDB, "gw", gwDBRetention)
 	routerDB.Setup(*clearDB, "rt", routerDBRetention)
 	batchRouterDB.Setup(*clearDB, "batch_rt", routerDBRetention)
->>>>>>> d045abaa
 
 	if enableRouter {
 		go monitorDestRouters(&routerDB, &batchRouterDB)
