--- conflicted
+++ resolved
@@ -86,7 +86,7 @@
 }
 
 func isJobTerminated(status int) bool {
-	if status == http.StatusTooManyRequests {
+	if status == http.StatusTooManyRequests || status == http.StatusRequestTimeout {
 		return false
 	}
 	return status >= http.StatusOK && status < http.StatusInternalServerError
@@ -183,14 +183,8 @@
 		failOnUserTransformTimeout bool
 		failOnError                bool
 
-<<<<<<< HEAD
-func isJobTerminated(status int) bool {
-	if status == http.StatusTooManyRequests || status == http.StatusRequestTimeout {
-		return false
-=======
 		destTransformationURL string
 		userTransformationURL string
->>>>>>> 366393e5
 	}
 }
 
