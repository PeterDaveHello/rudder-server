package warehouse

import (
	"context"

	"github.com/rudderlabs/rudder-go-kit/logger"

	"golang.org/x/sync/errgroup"

	"github.com/rudderlabs/rudder-go-kit/config"
	"github.com/rudderlabs/rudder-go-kit/stats"
	"github.com/rudderlabs/rudder-server/services/pgnotifier"
	"github.com/rudderlabs/rudder-server/utils/misc"
<<<<<<< HEAD
	"github.com/rudderlabs/rudder-server/utils/timeutil"
	"github.com/rudderlabs/rudder-server/warehouse/encoding"
	"github.com/rudderlabs/rudder-server/warehouse/integrations/manager"
	"github.com/rudderlabs/rudder-server/warehouse/internal/model"
	"github.com/rudderlabs/rudder-server/warehouse/jobs"
	warehouseutils "github.com/rudderlabs/rudder-server/warehouse/utils"
)

const (
	statsWorkerIdleTime                 = "worker_idle_time"
	statsWorkerClaimProcessingTime      = "worker_claim_processing_time"
	statsWorkerClaimProcessingFailed    = "worker_claim_processing_failed"
	statsWorkerClaimProcessingSucceeded = "worker_claim_processing_succeeded"

	tagWorkerID = "workerId"
=======
>>>>>>> 9545713e
)

type slaveNotifier interface {
	Subscribe(ctx context.Context, workerId string, jobsBufferSize int) chan pgnotifier.Claim
	RunMaintenanceWorker(ctx context.Context) error
	UpdateClaimedEvent(claim *pgnotifier.Claim, response *pgnotifier.ClaimResponse)
}

<<<<<<< HEAD
type uploadResult struct {
	TableName             string
	Location              string
	TotalRows             int
	ContentLength         int64
	StagingFileID         int64
	DestinationRevisionID string
	UseRudderStorage      bool
}

type asyncJobRunResult struct {
	Result bool   `json:"Result"`
	ID     string `json:"Id"`
}

// jobRun Temporary store for processing staging file to load file
type jobRun struct {
	job                  Payload
	stagingFilePath      string
	uuidTS               time.Time
	outputFileWritersMap map[string]encoding.LoadFileWriter
	tableEventCountMap   map[string]int
	stagingFileReader    *gzip.Reader
	whIdentifier         string
	since                func(time.Time) time.Duration
	logger               logger.Logger

	stats                          stats.Stats
	uploadTimeStat                 stats.Measurement
	totalUploadTimeStat            stats.Measurement
	downloadStagingFileStat        stats.Measurement
	processingStagingFileStat      stats.Measurement
	bytesProcessedStagingFileStat  stats.Measurement
	bytesDownloadedStagingFileStat stats.Measurement
	downloadStagingFileFailedStat  stats.Measurement

	config struct {
		numLoadFileUploadWorkers int
		slaveUploadTimeout       time.Duration
		loadObjectFolder         string
	}
}

func newJobRun(job Payload, conf *config.Config, log logger.Logger, stat stats.Stats) jobRun {
	jr := jobRun{
		job:          job,
		whIdentifier: warehouseutils.GetWarehouseIdentifier(job.DestinationType, job.SourceID, job.DestinationID),
		stats:        stat,
		since:        time.Since,
		logger:       log,
	}

	jr.config.numLoadFileUploadWorkers = conf.GetInt("Warehouse.numLoadFileUploadWorkers", 8)
	if conf.IsSet("Warehouse.slaveUploadTimeout") {
		jr.config.slaveUploadTimeout = conf.GetDuration("Warehouse.slaveUploadTimeout", 10, time.Minute)
	} else {
		jr.config.slaveUploadTimeout = conf.GetDuration("Warehouse.slaveUploadTimeoutInMin", 10, time.Minute)
	}
	jr.config.loadObjectFolder = conf.GetString("WAREHOUSE_BUCKET_LOAD_OBJECTS_FOLDER_NAME", "rudder-warehouse-load-objects")

	jr.uploadTimeStat = jr.timerStat("load_file_upload_time")
	jr.totalUploadTimeStat = jr.timerStat("load_file_total_upload_time")
	jr.downloadStagingFileStat = jr.timerStat("download_staging_file_time")
	jr.processingStagingFileStat = jr.timerStat("process_staging_file_time")
	jr.bytesProcessedStagingFileStat = jr.counterStat("bytes_processed_in_staging_file")
	jr.bytesDownloadedStagingFileStat = jr.counterStat("bytes_downloaded_in_staging_file")
	jr.downloadStagingFileFailedStat = warehouseutils.NewCounterStat("worker_processing_download_staging_file_failed", []warehouseutils.Tag{
		{Name: "destID", Value: job.DestinationID},
		{Name: "destType", Value: job.DestinationType},
	}...)

	return jr
}

func (jr *jobRun) getStagingFileReader() (*gzip.Reader, error) {
	jr.logger.Debugf("Starting read from downloaded staging file: %s", jr.job.StagingFileLocation)

	var stagingFile *os.File
	var err error
	var reader *gzip.Reader

	if stagingFile, err = os.Open(jr.stagingFilePath); err != nil {
		return nil, fmt.Errorf("opening file using os.Open at path:%s downloaded from %s: %w", jr.stagingFilePath, jr.job.StagingFileLocation, err)
	}

	if reader, err = gzip.NewReader(stagingFile); err != nil {
		return nil, fmt.Errorf("creating gzip reader using gzip.NewReader at path:%s downloaded from %s: %w", jr.stagingFilePath, jr.job.StagingFileLocation, err)
	}
	return reader, nil
}

// getStagingFilePath Get download path for the job. Also creates missing directories for this path
func (jr *jobRun) getStagingFilePath(index int) (string, error) {
	dirName := fmt.Sprintf(`/%s/_%s/`, misc.RudderWarehouseJsonUploadsTmp, strconv.Itoa(index))

	tmpDirPath, err := misc.CreateTMPDIR()
	if err != nil {
		return "", fmt.Errorf("error creating tmp dir: %w", err)
	}

	filePath := tmpDirPath + dirName + fmt.Sprintf(`%s_%s/`, jr.job.DestinationType, jr.job.DestinationID) + jr.job.StagingFileLocation
	if err = os.MkdirAll(filepath.Dir(filePath), os.ModePerm); err != nil {
		return "", fmt.Errorf("error creating staging file directory: %w", err)
	}

	return filePath, nil
}

// downloadStagingFile Download Staging file for the job
// If error occurs with the current config and current revision is different from staging revision
// We retry with the staging revision config if it is present
func (jr *jobRun) downloadStagingFile(ctx context.Context) error {
	job := jr.job
	doTask := func(config interface{}, useRudderStorage bool) error {
		var file *os.File
		var err error

		if file, err = os.Create(jr.stagingFilePath); err != nil {
			return fmt.Errorf("creating file using os.Create at path:%s downloaded from %s: %w", jr.stagingFilePath, job.StagingFileLocation, err)
		}

		downloader, err := job.fileManager(config, useRudderStorage)
		if err != nil {
			return fmt.Errorf("error creating file manager: %w", err)
		}

		downloadStart := time.Now()
		if err = downloader.Download(ctx, file, job.StagingFileLocation); err != nil {
			return fmt.Errorf("downloading staging file from %s: %w", job.StagingFileLocation, err)
		}
		jr.downloadStagingFileStat.Since(downloadStart)

		if err = file.Close(); err != nil {
			return fmt.Errorf("closing file after download: %w", err)
		}

		fileInfo, err := os.Stat(jr.stagingFilePath)
		if err != nil {
			return fmt.Errorf("file size of downloaded staging file: %w", err)
		}

		jr.bytesDownloadedStagingFileStat.Count(int(fileInfo.Size()))

		return nil
	}

	err := doTask(job.DestinationConfig, job.UseRudderStorage)
	if err != nil {
		if pickupStagingConfiguration(&job) {
			jr.logger.Infof("[WH]: Starting processing staging file with revision config for StagingFileID: %d, DestinationRevisionID: %s, StagingDestinationRevisionID: %s, whIdentifier: %s", job.StagingFileID, job.DestinationRevisionID, job.StagingDestinationRevisionID, jr.whIdentifier)

			err = doTask(job.StagingDestinationConfig, job.StagingUseRudderStorage)
			if err != nil {
				jr.downloadStagingFileFailedStat.Increment()
				return err
			}
		}
		return fmt.Errorf("error downloading staging file: %w", err)
	}
	return nil
}

func pickupStagingConfiguration(job *Payload) bool {
	return job.StagingDestinationRevisionID != job.DestinationRevisionID && job.StagingDestinationConfig != nil
}

func (jr *jobRun) getLoadFilePath(tableName string) string {
	job := jr.job
	randomness := misc.FastUUID().String()
	return strings.TrimSuffix(jr.stagingFilePath, "json.gz") + tableName + fmt.Sprintf(`.%s`, randomness) + fmt.Sprintf(`.%s`, warehouseutils.GetLoadFileFormat(job.LoadFileType))
}

// uploadLoadFiles returns the upload output for each file uploaded to object storage
func (jr *jobRun) uploadLoadFiles(ctx context.Context) ([]uploadResult, error) {
	ctx, cancel := context.WithTimeout(ctx, jr.config.slaveUploadTimeout)
	defer cancel()

	uploader, err := jr.job.fileManager(jr.job.DestinationConfig, jr.job.UseRudderStorage)
	if err != nil {
		return nil, fmt.Errorf("creating uploader: %w", err)
	}

	var totalUploadTime atomic.Duration

	defer func() {
		jr.totalUploadTimeStat.SendTiming(totalUploadTime.Load())
	}()

	uploadLoadFile := func(
		ctx context.Context,
		uploadFile encoding.LoadFileWriter,
		tableName string,
	) (filemanager.UploadedFile, error) {
		file, err := os.Open(uploadFile.GetLoadFile().Name())
		if err != nil {
			return filemanager.UploadedFile{}, fmt.Errorf("opening file %s: %w", uploadFile.GetLoadFile().Name(), err)
		}
		defer func() { _ = file.Close() }()

		uploadStart := time.Now()
		defer func() {
			jr.uploadTimeStat.SendTiming(jr.since(uploadStart))
		}()

		if slices.Contains(warehouseutils.TimeWindowDestinations, jr.job.DestinationType) {
			return uploader.Upload(
				ctx,
				file,
				warehouseutils.GetTablePathInObjectStorage(jr.job.DestinationNamespace, tableName),
				jr.job.LoadFilePrefix,
			)
		}
		return uploader.Upload(
			ctx,
			file,
			jr.config.loadObjectFolder,
			tableName,
			jr.job.SourceID,
			getBucketFolder(jr.job.UniqueLoadGenID, tableName),
		)
	}

	process := func() <-chan *uploadProcessingResult {
		processStream := make(chan *uploadProcessingResult, len(jr.outputFileWritersMap))

		g, groupCtx := errgroup.WithContext(ctx)
		g.SetLimit(jr.config.numLoadFileUploadWorkers)

		go func() {
			defer close(processStream)

			for tableName, uploadFile := range jr.outputFileWritersMap {
				tableName := tableName
				uploadFile := uploadFile

				g.Go(func() error {
					select {
					case <-ctx.Done():
						return ctx.Err()
					default:
						loadFileUploadStart := time.Now()

						uploadOutput, err := uploadLoadFile(
							groupCtx,
							uploadFile,
							tableName,
						)
						if err != nil {
							return fmt.Errorf("uploading load file: %w", err)
						}

						totalUploadTime.Add(jr.since(loadFileUploadStart))

						loadFileStats, err := os.Stat(uploadFile.GetLoadFile().Name())
						if err != nil {
							return fmt.Errorf("getting load file stats: %w", err)
						}

						processStream <- &uploadProcessingResult{
							result: uploadResult{
								TableName:             tableName,
								Location:              uploadOutput.Location,
								ContentLength:         loadFileStats.Size(),
								TotalRows:             jr.tableEventCountMap[tableName],
								StagingFileID:         jr.job.StagingFileID,
								DestinationRevisionID: jr.job.DestinationRevisionID,
								UseRudderStorage:      jr.job.UseRudderStorage,
							},
						}
						return nil
					}
				})
			}

			if err := g.Wait(); err != nil {
				processStream <- &uploadProcessingResult{err: err}
			}
		}()

		return processStream
	}

	processStream := process()
	output := make([]uploadResult, 0, len(jr.outputFileWritersMap))

	for processedJob := range processStream {
		if err := processedJob.err; err != nil {
			return nil, fmt.Errorf("uploading load file to object storage: %w", err)
		}

		output = append(output, processedJob.result)
	}
	if len(output) != len(jr.outputFileWritersMap) {
		return nil, fmt.Errorf("matching number of load file upload outputs: expected %d, got %d", len(jr.outputFileWritersMap), len(output))
	}

	return output, nil
}

func (jr *jobRun) GetWriter(tableName string) (encoding.LoadFileWriter, error) {
	writer, ok := jr.outputFileWritersMap[tableName]
	if !ok {
		var err error
		outputFilePath := jr.getLoadFilePath(tableName)
		if jr.job.LoadFileType == warehouseutils.LoadFileTypeParquet {
			writer, err = encoding.CreateParquetWriter(jr.job.UploadSchema[tableName], outputFilePath, jr.job.DestinationType)
		} else {
			writer, err = misc.CreateGZ(outputFilePath)
		}
		if err != nil {
			return nil, err
		}
		jr.outputFileWritersMap[tableName] = writer
		jr.tableEventCountMap[tableName] = 0
	}
	return writer, nil
}

func (jr *jobRun) cleanup() {
	if jr.stagingFileReader != nil {
		err := jr.stagingFileReader.Close()
		if err != nil {
			jr.logger.Warnf("[WH]: Failed to close staging file: %v", err)
		}
	}

	if jr.stagingFilePath != "" {
		misc.RemoveFilePaths(jr.stagingFilePath)
	}

	for _, writer := range jr.outputFileWritersMap {
		misc.RemoveFilePaths(writer.GetLoadFile().Name())
	}
}

func (jr *jobRun) handleDiscardTypes(tableName, columnName string, columnVal interface{}, columnData Data, violatedConstraints *ConstraintsViolation, discardWriter encoding.LoadFileWriter) error {
	job := jr.job

	rowID, hasID := columnData[job.columnName("id")]
	receivedAt, hasReceivedAt := columnData[job.columnName("received_at")]

	if violatedConstraints.IsViolated {
		if !hasID {
			rowID = violatedConstraints.ViolatedIdentifier
			hasID = true
		}
		if !hasReceivedAt {
			receivedAt = time.Now().Format(misc.RFC3339Milli)
			hasReceivedAt = true
		}
	}

	if hasID && hasReceivedAt {
		eventLoader := encoding.GetNewEventLoader(job.DestinationType, job.LoadFileType, discardWriter)
		eventLoader.AddColumn("column_name", warehouseutils.DiscardsSchema["column_name"], columnName)
		eventLoader.AddColumn("column_value", warehouseutils.DiscardsSchema["column_value"], fmt.Sprintf("%v", columnVal))
		eventLoader.AddColumn("received_at", warehouseutils.DiscardsSchema["received_at"], receivedAt)
		eventLoader.AddColumn("row_id", warehouseutils.DiscardsSchema["row_id"], rowID)
		eventLoader.AddColumn("table_name", warehouseutils.DiscardsSchema["table_name"], tableName)

		if eventLoader.IsLoadTimeColumn("uuid_ts") {
			timestampFormat := eventLoader.GetLoadTimeFormat("uuid_ts")
			eventLoader.AddColumn("uuid_ts", warehouseutils.DiscardsSchema["uuid_ts"], jr.uuidTS.Format(timestampFormat))
		}

		if eventLoader.IsLoadTimeColumn("loaded_at") {
			timestampFormat := eventLoader.GetLoadTimeFormat("loaded_at")
			eventLoader.AddColumn("loaded_at", "datetime", jr.uuidTS.Format(timestampFormat))
		}

		if err := eventLoader.Write(); err != nil {
			jr.logger.Errorf("[WH]: Failed to write event to discards table: %v", err)
			return err
		}
	}
	return nil
}

func (job *Payload) discardsTable() string {
	return warehouseutils.ToProviderCase(job.DestinationType, warehouseutils.DiscardsTable)
}

func (job *Payload) columnName(columnName string) string {
	return warehouseutils.ToProviderCase(job.DestinationType, columnName)
}

// sortedColumnMapForAllTables Sort columns per table to maintain same order in load file (needed in case of csv load file)
func (job *Payload) sortedColumnMapForAllTables() map[string][]string {
	sortedTableColumnMap := make(map[string][]string)
=======
type slave struct {
	conf               *config.Config
	log                logger.Logger
	stats              stats.Stats
	notifier           slaveNotifier
	bcManager          *backendConfigManager
	constraintsManager *constraintsManager

	config struct {
		noOfSlaveWorkerRoutines int
	}
}

func newSlave(
	conf *config.Config,
	logger logger.Logger,
	stats stats.Stats,
	notifier slaveNotifier,
	bcManager *backendConfigManager,
	constraintsManager *constraintsManager,
) *slave {
	s := &slave{}

	s.conf = conf
	s.log = logger
	s.stats = stats
	s.notifier = notifier
	s.bcManager = bcManager
	s.constraintsManager = constraintsManager
>>>>>>> 9545713e

	conf.RegisterIntConfigVariable(4, &s.config.noOfSlaveWorkerRoutines, true, 1, "Warehouse.noOfSlaveWorkerRoutines")

<<<<<<< HEAD
func (job *Payload) fileManager(config interface{}, useRudderStorage bool) (filemanager.FileManager, error) {
	storageProvider := warehouseutils.ObjectStorageType(job.DestinationType, config, useRudderStorage)
	fileManager, err := filemanager.New(&filemanager.Settings{
		Provider: storageProvider,
		Config: misc.GetObjectStorageConfig(misc.ObjectStorageOptsT{
			Provider:                    storageProvider,
			Config:                      config,
			UseRudderStorage:            useRudderStorage,
			RudderStoragePrefixOverride: job.RudderStoragePrefix,
			WorkspaceID:                 job.WorkspaceID,
		}),
	})
	return fileManager, err
}

type Slave struct {
	conf     *config.Config
	logger   logger.Logger
	stats    stats.Stats
	notifier pgnotifier.PGNotifier

	config struct {
		maxStagingFileReadBufferCapacityInK int
		noOfSlaveWorkerRoutines             int
	}
}

func NewSlave(conf *config.Config, logger logger.Logger, stats stats.Stats) *Slave {
	s := &Slave{}

	s.conf = conf
	s.logger = logger
	s.stats = stats

	conf.RegisterIntConfigVariable(4, &s.config.noOfSlaveWorkerRoutines, true, 1, "Warehouse.noOfSlaveWorkerRoutines")
	conf.RegisterIntConfigVariable(10240, &s.config.maxStagingFileReadBufferCapacityInK, true, 1, "Warehouse.maxStagingFileReadBufferCapacityInK")

	return s
}

func (s *Slave) setupSlave(ctx context.Context) error {
	g, gCtx := errgroup.WithContext(ctx)

	slaveID := misc.FastUUID().String()

	jobNotificationChannel := s.notifier.Subscribe(gCtx, slaveID, s.config.noOfSlaveWorkerRoutines)

	for workerIdx := 0; workerIdx <= s.config.noOfSlaveWorkerRoutines-1; workerIdx++ {
		idx := workerIdx

		g.Go(misc.WithBugsnagForWarehouse(func() error {
			// create tags and timers
			workerIdleTimer := warehouseutils.NewTimerStat(statsWorkerIdleTime, warehouseutils.Tag{Name: tagWorkerID, Value: fmt.Sprintf("%d", idx)})

			workerIdleTimeStart := time.Now()
			for claimedJob := range jobNotificationChannel {
				workerIdleTimer.Since(workerIdleTimeStart)

				s.logger.Infof("[WH]: Successfully claimed job:%v by slave worker-%v-%v & job type %s", claimedJob.ID, idx, slaveID, claimedJob.JobType)

				if claimedJob.JobType == jobs.AsyncJobType {
					s.processClaimedAsyncJob(gCtx, claimedJob)
				} else {
					s.processClaimedUploadJob(gCtx, claimedJob, idx)
				}

				s.logger.Infof("[WH]: Successfully processed job:%v by slave worker-%v-%v", claimedJob.ID, idx, slaveID)

				workerIdleTimeStart = time.Now()
			}
=======
	return s
}

func (s *slave) setupSlave(ctx context.Context) error {
	slaveID := misc.FastUUID().String()

	jobNotificationChannel := s.notifier.Subscribe(ctx, slaveID, s.config.noOfSlaveWorkerRoutines)

	g, gCtx := errgroup.WithContext(ctx)

	for workerIdx := 0; workerIdx <= s.config.noOfSlaveWorkerRoutines-1; workerIdx++ {
		idx := workerIdx

		g.Go(misc.WithBugsnagForWarehouse(func() error {
			slaveWorker := newSlaveWorker(s.conf, s.log, s.stats, s.notifier, s.bcManager, s.constraintsManager, idx)
			slaveWorker.start(gCtx, jobNotificationChannel, slaveID)
>>>>>>> 9545713e
			return nil
		}))
	}

	g.Go(misc.WithBugsnagForWarehouse(func() error {
		return s.notifier.RunMaintenanceWorker(gCtx)
	}))
<<<<<<< HEAD

	return g.Wait()
}

func (s *Slave) processClaimedUploadJob(ctx context.Context, claimedJob pgnotifier.Claim, workerIndex int) {
	claimProcessTimeStart := time.Now()
	defer func() {
		warehouseutils.NewTimerStat(statsWorkerClaimProcessingTime, warehouseutils.Tag{Name: tagWorkerID, Value: fmt.Sprintf("%d", workerIndex)}).Since(claimProcessTimeStart)
	}()
	handleErr := func(err error, claim pgnotifier.Claim) {
		s.logger.Errorf("[WH]: Error processing claim: %v", err)
		response := pgnotifier.ClaimResponse{
			Err: err,
		}
		warehouseutils.NewCounterStat(statsWorkerClaimProcessingFailed, warehouseutils.Tag{Name: tagWorkerID, Value: strconv.Itoa(workerIndex)}).Increment()
		s.notifier.UpdateClaimedEvent(&claimedJob, &response)
	}

	var job Payload
	err := json.Unmarshal(claimedJob.Payload, &job)
	if err != nil {
		handleErr(err, claimedJob)
		return
	}
	job.BatchID = claimedJob.BatchID
	s.logger.Infof(`Starting processing staging-file:%v from claim:%v`, job.StagingFileID, claimedJob.ID)
	loadFileOutputs, err := s.processStagingFile(ctx, job, workerIndex)
	if err != nil {
		handleErr(err, claimedJob)
		return
	}
	job.Output = loadFileOutputs
	output, err := json.Marshal(job)
	response := pgnotifier.ClaimResponse{
		Err:     err,
		Payload: output,
	}
	if response.Err != nil {
		warehouseutils.NewCounterStat(statsWorkerClaimProcessingFailed, warehouseutils.Tag{Name: tagWorkerID, Value: strconv.Itoa(workerIndex)}).Increment()
	} else {
		warehouseutils.NewCounterStat(statsWorkerClaimProcessingSucceeded, warehouseutils.Tag{Name: tagWorkerID, Value: strconv.Itoa(workerIndex)}).Increment()
	}
	s.notifier.UpdateClaimedEvent(&claimedJob, &response)
}

// This function is triggered when warehouse-master creates a new entry in wh_uploads table
// This is executed in the context of the warehouse-slave/worker and does the following:
//
// 1. Download the Staging file into a tmp directory
// 2. Transform the staging file into multiple load files (One file per output table)
// 3. Uploads these load files to Object storage
// 4. Save entries for the generated load files in wh_load_files table
// 5. Delete the staging and load files from tmp directory
func (s *Slave) processStagingFile(ctx context.Context, job Payload, workerIndex int) (loadFileUploadOutputs []uploadResult, err error) {
	processStartTime := time.Now()

	jr := newJobRun(job, config.Default, s.logger, stats.Default)

	defer func() {
		jr.counterStat("staging_files_processed", warehouseutils.Tag{Name: "worker_id", Value: strconv.Itoa(workerIndex)}).Count(1)
		jr.timerStat("staging_files_total_processing_time", warehouseutils.Tag{Name: "worker_id", Value: strconv.Itoa(workerIndex)}).Since(processStartTime)
		jr.cleanup()
	}()

	jr.logger.Debugf("[WH]: Starting processing staging file: %v at %s for %s", job.StagingFileID, job.StagingFileLocation, jr.whIdentifier)

	jr.stagingFilePath, err = jr.getStagingFilePath(workerIndex)
	if err != nil {
		return loadFileUploadOutputs, err
	}

	// This creates the file, so on successful creation remove it
	err = jr.downloadStagingFile(ctx)
	if err != nil {
		return loadFileUploadOutputs, err
	}

	sortedTableColumnMap := job.sortedColumnMapForAllTables()

	jr.stagingFileReader, err = jr.getStagingFileReader()
	if errors.Is(err, io.EOF) {
		return loadFileUploadOutputs, nil
	}

	scanner := bufio.NewScanner(jr.stagingFileReader)
	// default scanner buffer maxCapacity is 64K
	// set it to higher value to avoid read stop on read size error
	maxCapacity := s.config.maxStagingFileReadBufferCapacityInK * 1024
	buf := make([]byte, maxCapacity)
	scanner.Buffer(buf, maxCapacity)

	// read from staging file and write a separate load file for each table in warehouse
	jr.outputFileWritersMap = make(map[string]encoding.LoadFileWriter)
	jr.tableEventCountMap = make(map[string]int)
	jr.uuidTS = timeutil.Now()

	// Initialize Discards Table
	discardsTable := job.discardsTable()
	jr.tableEventCountMap[discardsTable] = 0

	processingStart := time.Now()

	lineBytesCounter := 0
	var interfaceSliceSample []interface{}
	for {
		ok := scanner.Scan()
		if !ok {
			scanErr := scanner.Err()
			if scanErr != nil {
				jr.logger.Errorf("WH: Error in scanner reading line from staging file: %v", scanErr)
			}
			break
		}

		lineBytes := scanner.Bytes()
		lineBytesCounter += len(lineBytes)
		var batchRouterEvent BatchRouterEvent
		err := json.Unmarshal(lineBytes, &batchRouterEvent)
		if err != nil {
			jr.logger.Errorf("[WH]: Failed to unmarshal JSON line to batchrouter event: %+v", batchRouterEvent)
			continue
		}

		tableName := batchRouterEvent.Metadata.Table
		columnData := batchRouterEvent.Data

		if job.DestinationType == warehouseutils.S3Datalake && len(sortedTableColumnMap[tableName]) > columnCountLimitMap[warehouseutils.S3Datalake] {
			jr.logger.Errorf("[WH]: Huge staging file columns : columns in upload schema: %v for StagingFileID: %v", len(sortedTableColumnMap[tableName]), job.StagingFileID)
			return nil, fmt.Errorf("staging file schema limit exceeded for stagingFileID: %d, actualCount: %d", job.StagingFileID, len(sortedTableColumnMap[tableName]))
		}

		// Create separate load file for each table
		writer, err := jr.GetWriter(tableName)
		if err != nil {
			return nil, err
		}

		eventLoader := encoding.GetNewEventLoader(job.DestinationType, job.LoadFileType, writer)
		for _, columnName := range sortedTableColumnMap[tableName] {
			if eventLoader.IsLoadTimeColumn(columnName) {
				timestampFormat := eventLoader.GetLoadTimeFormat(columnName)
				eventLoader.AddColumn(job.columnName(columnName), job.UploadSchema[tableName][columnName], jr.uuidTS.Format(timestampFormat))
				continue
			}
			columnInfo, ok := batchRouterEvent.columnInfo(columnName)
			if !ok {
				eventLoader.AddEmptyColumn(columnName)
				continue
			}
			columnType := columnInfo.Type
			columnVal := columnInfo.Value

			if job.DestinationType == warehouseutils.CLICKHOUSE {
				switch columnType {
				case "boolean":
					newColumnVal := 0
					if k, ok := columnVal.(bool); ok {
						if k {
							newColumnVal = 1
						}
					}
					columnVal = newColumnVal
				case "array(boolean)":
					if boolValue, ok := columnVal.([]interface{}); ok {
						newColumnVal := make([]interface{}, len(boolValue))

						for i, value := range boolValue {
							if k, v := value.(bool); k && v {
								newColumnVal[i] = 1
							} else {
								newColumnVal[i] = 0
							}
						}

						columnVal = newColumnVal
					}
				}
			}

			if model.SchemaType(columnType) == model.IntDataType || model.SchemaType(columnType) == model.BigIntDataType {
				floatVal, ok := columnVal.(float64)
				if !ok {
					eventLoader.AddEmptyColumn(columnName)
					continue
				}
				columnVal = int(floatVal)
			}

			dataTypeInSchema, ok := job.UploadSchema[tableName][columnName]
			violatedConstraints := ViolatedConstraints(job.DestinationType, &batchRouterEvent, columnName)
			if ok && ((columnType != dataTypeInSchema) || (violatedConstraints.IsViolated)) {
				newColumnVal, convError := handleSchemaChange(
					model.SchemaType(dataTypeInSchema),
					model.SchemaType(columnType),
					columnVal,
				)
				if convError != nil || violatedConstraints.IsViolated {
					if violatedConstraints.IsViolated {
						eventLoader.AddColumn(columnName, job.UploadSchema[tableName][columnName], violatedConstraints.ViolatedIdentifier)
					} else {
						eventLoader.AddEmptyColumn(columnName)
					}

					discardWriter, err := jr.GetWriter(discardsTable)
					if err != nil {
						return nil, err
					}
					// add discardWriter to outputFileWritersMap
					jr.outputFileWritersMap[discardsTable] = discardWriter

					err = jr.handleDiscardTypes(tableName, columnName, columnVal, columnData, violatedConstraints, discardWriter)

					if err != nil {
						jr.logger.Errorf("[WH]: Failed to write to discards: %v", err)
					}
					jr.tableEventCountMap[discardsTable]++
					continue
				}
				columnVal = newColumnVal
			}

			// Special handling for JSON arrays
			// TODO: Will this work for both BQ and RS?
			if reflect.TypeOf(columnVal) == reflect.TypeOf(interfaceSliceSample) {
				marshalledVal, err := json.Marshal(columnVal)
				if err != nil {
					jr.logger.Errorf("[WH]: Error in marshalling []interface{} columnVal: %v", err)
					eventLoader.AddEmptyColumn(columnName)
					continue
				}
				columnVal = string(marshalledVal)
			}

			eventLoader.AddColumn(columnName, job.UploadSchema[tableName][columnName], columnVal)
		}

		// Completed parsing all columns, write single event to the file
		err = eventLoader.Write()
		if err != nil {
			jr.logger.Errorf("[WH]: Failed to write event: %v", err)
			return loadFileUploadOutputs, err
		}
		jr.tableEventCountMap[tableName]++
	}
	jr.processingStagingFileStat.Since(processingStart)

	jr.logger.Debugf("[WH]: Process %v bytes from downloaded staging file: %s", lineBytesCounter, job.StagingFileLocation)
	jr.bytesProcessedStagingFileStat.Count(lineBytesCounter)

	for _, loadFile := range jr.outputFileWritersMap {
		err = loadFile.Close()
		if err != nil {
			jr.logger.Errorf("Error while closing load file %s : %v", loadFile.GetLoadFile().Name(), err)
		}
	}
	loadFileUploadOutputs, err = jr.uploadLoadFiles(ctx)
	return loadFileUploadOutputs, err
}

func (s *Slave) processClaimedAsyncJob(ctx context.Context, claimedJob pgnotifier.Claim) {
	s.logger.Infof("[WH-Jobs]: Got request for processing Async Job with Batch ID %s", claimedJob.BatchID)
	handleErr := func(err error, claim pgnotifier.Claim) {
		s.logger.Errorf("[WH]: Error processing claim: %v", err)
		response := pgnotifier.ClaimResponse{
			Err: err,
		}
		s.notifier.UpdateClaimedEvent(&claimedJob, &response)
	}
	var job jobs.AsyncJobPayload
	err := json.Unmarshal(claimedJob.Payload, &job)
	if err != nil {
		handleErr(err, claimedJob)
		return
	}
	result, err := s.runAsyncJob(ctx, job)
	if err != nil {
		handleErr(err, claimedJob)
		return
	}

	marshalledResult, err := json.Marshal(result)
	if err != nil {
		handleErr(err, claimedJob)
		return
	}
	response := pgnotifier.ClaimResponse{
		Err:     err,
		Payload: marshalledResult,
	}
	s.notifier.UpdateClaimedEvent(&claimedJob, &response)
}

func (s *Slave) runAsyncJob(ctx context.Context, asyncjob jobs.AsyncJobPayload) (asyncJobRunResult, error) {
	warehouse, err := getDestinationFromSlaveConnectionMap(asyncjob.DestinationID, asyncjob.SourceID)
	if err != nil {
		return asyncJobRunResult{ID: asyncjob.Id, Result: false}, err
	}
	destType := warehouse.Destination.DestinationDefinition.Name
	whManager, err := manager.NewWarehouseOperations(destType, config.Default, s.logger, stats.Default)
	if err != nil {
		return asyncJobRunResult{ID: asyncjob.Id, Result: false}, err
	}
	whasyncjob := &jobs.WhAsyncJob{}

	var metadata warehouseutils.DeleteByMetaData
	err = json.Unmarshal(asyncjob.MetaData, &metadata)
	if err != nil {
		return asyncJobRunResult{ID: asyncjob.Id, Result: false}, err
	}
	whManager.SetConnectionTimeout(warehouseutils.GetConnectionTimeout(
		destType, warehouse.Destination.ID,
	))
	err = whManager.Setup(ctx, warehouse, whasyncjob)
	if err != nil {
		return asyncJobRunResult{ID: asyncjob.Id, Result: false}, err
	}
	defer whManager.Cleanup(ctx)
	tableNames := []string{asyncjob.TableName}
	if asyncjob.AsyncJobType == "deletebyjobrunid" {
		s.logger.Info("[WH-Jobs]: Running DeleteByJobRunID on slave worker")

		params := warehouseutils.DeleteByParams{
			SourceId:  asyncjob.SourceID,
			TaskRunId: metadata.TaskRunId,
			JobRunId:  metadata.JobRunId,
			StartTime: metadata.StartTime,
		}
		err = whManager.DeleteBy(ctx, tableNames, params)
	}
	asyncJobRunResult := asyncJobRunResult{
		Result: err == nil,
		ID:     asyncjob.Id,
	}
	return asyncJobRunResult, err
}

func destinationFromSlaveConnectionMap(destinationId, sourceId string) (model.Warehouse, error) {
	if destinationId == "" || sourceId == "" {
		return model.Warehouse{}, errors.New("invalid Parameters")
	}
	sourceMap, ok := bcManager.ConnectionSourcesMap(destinationId)
	if !ok {
		return model.Warehouse{}, errors.New("invalid Destination Id")
	}

	conn, ok := sourceMap[sourceId]
	if !ok {
		return model.Warehouse{}, errors.New("invalid Source Id")
	}

	return conn, nil
=======

	return g.Wait()
>>>>>>> 9545713e
}<|MERGE_RESOLUTION|>--- conflicted
+++ resolved
@@ -11,24 +11,6 @@
 	"github.com/rudderlabs/rudder-go-kit/stats"
 	"github.com/rudderlabs/rudder-server/services/pgnotifier"
 	"github.com/rudderlabs/rudder-server/utils/misc"
-<<<<<<< HEAD
-	"github.com/rudderlabs/rudder-server/utils/timeutil"
-	"github.com/rudderlabs/rudder-server/warehouse/encoding"
-	"github.com/rudderlabs/rudder-server/warehouse/integrations/manager"
-	"github.com/rudderlabs/rudder-server/warehouse/internal/model"
-	"github.com/rudderlabs/rudder-server/warehouse/jobs"
-	warehouseutils "github.com/rudderlabs/rudder-server/warehouse/utils"
-)
-
-const (
-	statsWorkerIdleTime                 = "worker_idle_time"
-	statsWorkerClaimProcessingTime      = "worker_claim_processing_time"
-	statsWorkerClaimProcessingFailed    = "worker_claim_processing_failed"
-	statsWorkerClaimProcessingSucceeded = "worker_claim_processing_succeeded"
-
-	tagWorkerID = "workerId"
-=======
->>>>>>> 9545713e
 )
 
 type slaveNotifier interface {
@@ -37,397 +19,6 @@
 	UpdateClaimedEvent(claim *pgnotifier.Claim, response *pgnotifier.ClaimResponse)
 }
 
-<<<<<<< HEAD
-type uploadResult struct {
-	TableName             string
-	Location              string
-	TotalRows             int
-	ContentLength         int64
-	StagingFileID         int64
-	DestinationRevisionID string
-	UseRudderStorage      bool
-}
-
-type asyncJobRunResult struct {
-	Result bool   `json:"Result"`
-	ID     string `json:"Id"`
-}
-
-// jobRun Temporary store for processing staging file to load file
-type jobRun struct {
-	job                  Payload
-	stagingFilePath      string
-	uuidTS               time.Time
-	outputFileWritersMap map[string]encoding.LoadFileWriter
-	tableEventCountMap   map[string]int
-	stagingFileReader    *gzip.Reader
-	whIdentifier         string
-	since                func(time.Time) time.Duration
-	logger               logger.Logger
-
-	stats                          stats.Stats
-	uploadTimeStat                 stats.Measurement
-	totalUploadTimeStat            stats.Measurement
-	downloadStagingFileStat        stats.Measurement
-	processingStagingFileStat      stats.Measurement
-	bytesProcessedStagingFileStat  stats.Measurement
-	bytesDownloadedStagingFileStat stats.Measurement
-	downloadStagingFileFailedStat  stats.Measurement
-
-	config struct {
-		numLoadFileUploadWorkers int
-		slaveUploadTimeout       time.Duration
-		loadObjectFolder         string
-	}
-}
-
-func newJobRun(job Payload, conf *config.Config, log logger.Logger, stat stats.Stats) jobRun {
-	jr := jobRun{
-		job:          job,
-		whIdentifier: warehouseutils.GetWarehouseIdentifier(job.DestinationType, job.SourceID, job.DestinationID),
-		stats:        stat,
-		since:        time.Since,
-		logger:       log,
-	}
-
-	jr.config.numLoadFileUploadWorkers = conf.GetInt("Warehouse.numLoadFileUploadWorkers", 8)
-	if conf.IsSet("Warehouse.slaveUploadTimeout") {
-		jr.config.slaveUploadTimeout = conf.GetDuration("Warehouse.slaveUploadTimeout", 10, time.Minute)
-	} else {
-		jr.config.slaveUploadTimeout = conf.GetDuration("Warehouse.slaveUploadTimeoutInMin", 10, time.Minute)
-	}
-	jr.config.loadObjectFolder = conf.GetString("WAREHOUSE_BUCKET_LOAD_OBJECTS_FOLDER_NAME", "rudder-warehouse-load-objects")
-
-	jr.uploadTimeStat = jr.timerStat("load_file_upload_time")
-	jr.totalUploadTimeStat = jr.timerStat("load_file_total_upload_time")
-	jr.downloadStagingFileStat = jr.timerStat("download_staging_file_time")
-	jr.processingStagingFileStat = jr.timerStat("process_staging_file_time")
-	jr.bytesProcessedStagingFileStat = jr.counterStat("bytes_processed_in_staging_file")
-	jr.bytesDownloadedStagingFileStat = jr.counterStat("bytes_downloaded_in_staging_file")
-	jr.downloadStagingFileFailedStat = warehouseutils.NewCounterStat("worker_processing_download_staging_file_failed", []warehouseutils.Tag{
-		{Name: "destID", Value: job.DestinationID},
-		{Name: "destType", Value: job.DestinationType},
-	}...)
-
-	return jr
-}
-
-func (jr *jobRun) getStagingFileReader() (*gzip.Reader, error) {
-	jr.logger.Debugf("Starting read from downloaded staging file: %s", jr.job.StagingFileLocation)
-
-	var stagingFile *os.File
-	var err error
-	var reader *gzip.Reader
-
-	if stagingFile, err = os.Open(jr.stagingFilePath); err != nil {
-		return nil, fmt.Errorf("opening file using os.Open at path:%s downloaded from %s: %w", jr.stagingFilePath, jr.job.StagingFileLocation, err)
-	}
-
-	if reader, err = gzip.NewReader(stagingFile); err != nil {
-		return nil, fmt.Errorf("creating gzip reader using gzip.NewReader at path:%s downloaded from %s: %w", jr.stagingFilePath, jr.job.StagingFileLocation, err)
-	}
-	return reader, nil
-}
-
-// getStagingFilePath Get download path for the job. Also creates missing directories for this path
-func (jr *jobRun) getStagingFilePath(index int) (string, error) {
-	dirName := fmt.Sprintf(`/%s/_%s/`, misc.RudderWarehouseJsonUploadsTmp, strconv.Itoa(index))
-
-	tmpDirPath, err := misc.CreateTMPDIR()
-	if err != nil {
-		return "", fmt.Errorf("error creating tmp dir: %w", err)
-	}
-
-	filePath := tmpDirPath + dirName + fmt.Sprintf(`%s_%s/`, jr.job.DestinationType, jr.job.DestinationID) + jr.job.StagingFileLocation
-	if err = os.MkdirAll(filepath.Dir(filePath), os.ModePerm); err != nil {
-		return "", fmt.Errorf("error creating staging file directory: %w", err)
-	}
-
-	return filePath, nil
-}
-
-// downloadStagingFile Download Staging file for the job
-// If error occurs with the current config and current revision is different from staging revision
-// We retry with the staging revision config if it is present
-func (jr *jobRun) downloadStagingFile(ctx context.Context) error {
-	job := jr.job
-	doTask := func(config interface{}, useRudderStorage bool) error {
-		var file *os.File
-		var err error
-
-		if file, err = os.Create(jr.stagingFilePath); err != nil {
-			return fmt.Errorf("creating file using os.Create at path:%s downloaded from %s: %w", jr.stagingFilePath, job.StagingFileLocation, err)
-		}
-
-		downloader, err := job.fileManager(config, useRudderStorage)
-		if err != nil {
-			return fmt.Errorf("error creating file manager: %w", err)
-		}
-
-		downloadStart := time.Now()
-		if err = downloader.Download(ctx, file, job.StagingFileLocation); err != nil {
-			return fmt.Errorf("downloading staging file from %s: %w", job.StagingFileLocation, err)
-		}
-		jr.downloadStagingFileStat.Since(downloadStart)
-
-		if err = file.Close(); err != nil {
-			return fmt.Errorf("closing file after download: %w", err)
-		}
-
-		fileInfo, err := os.Stat(jr.stagingFilePath)
-		if err != nil {
-			return fmt.Errorf("file size of downloaded staging file: %w", err)
-		}
-
-		jr.bytesDownloadedStagingFileStat.Count(int(fileInfo.Size()))
-
-		return nil
-	}
-
-	err := doTask(job.DestinationConfig, job.UseRudderStorage)
-	if err != nil {
-		if pickupStagingConfiguration(&job) {
-			jr.logger.Infof("[WH]: Starting processing staging file with revision config for StagingFileID: %d, DestinationRevisionID: %s, StagingDestinationRevisionID: %s, whIdentifier: %s", job.StagingFileID, job.DestinationRevisionID, job.StagingDestinationRevisionID, jr.whIdentifier)
-
-			err = doTask(job.StagingDestinationConfig, job.StagingUseRudderStorage)
-			if err != nil {
-				jr.downloadStagingFileFailedStat.Increment()
-				return err
-			}
-		}
-		return fmt.Errorf("error downloading staging file: %w", err)
-	}
-	return nil
-}
-
-func pickupStagingConfiguration(job *Payload) bool {
-	return job.StagingDestinationRevisionID != job.DestinationRevisionID && job.StagingDestinationConfig != nil
-}
-
-func (jr *jobRun) getLoadFilePath(tableName string) string {
-	job := jr.job
-	randomness := misc.FastUUID().String()
-	return strings.TrimSuffix(jr.stagingFilePath, "json.gz") + tableName + fmt.Sprintf(`.%s`, randomness) + fmt.Sprintf(`.%s`, warehouseutils.GetLoadFileFormat(job.LoadFileType))
-}
-
-// uploadLoadFiles returns the upload output for each file uploaded to object storage
-func (jr *jobRun) uploadLoadFiles(ctx context.Context) ([]uploadResult, error) {
-	ctx, cancel := context.WithTimeout(ctx, jr.config.slaveUploadTimeout)
-	defer cancel()
-
-	uploader, err := jr.job.fileManager(jr.job.DestinationConfig, jr.job.UseRudderStorage)
-	if err != nil {
-		return nil, fmt.Errorf("creating uploader: %w", err)
-	}
-
-	var totalUploadTime atomic.Duration
-
-	defer func() {
-		jr.totalUploadTimeStat.SendTiming(totalUploadTime.Load())
-	}()
-
-	uploadLoadFile := func(
-		ctx context.Context,
-		uploadFile encoding.LoadFileWriter,
-		tableName string,
-	) (filemanager.UploadedFile, error) {
-		file, err := os.Open(uploadFile.GetLoadFile().Name())
-		if err != nil {
-			return filemanager.UploadedFile{}, fmt.Errorf("opening file %s: %w", uploadFile.GetLoadFile().Name(), err)
-		}
-		defer func() { _ = file.Close() }()
-
-		uploadStart := time.Now()
-		defer func() {
-			jr.uploadTimeStat.SendTiming(jr.since(uploadStart))
-		}()
-
-		if slices.Contains(warehouseutils.TimeWindowDestinations, jr.job.DestinationType) {
-			return uploader.Upload(
-				ctx,
-				file,
-				warehouseutils.GetTablePathInObjectStorage(jr.job.DestinationNamespace, tableName),
-				jr.job.LoadFilePrefix,
-			)
-		}
-		return uploader.Upload(
-			ctx,
-			file,
-			jr.config.loadObjectFolder,
-			tableName,
-			jr.job.SourceID,
-			getBucketFolder(jr.job.UniqueLoadGenID, tableName),
-		)
-	}
-
-	process := func() <-chan *uploadProcessingResult {
-		processStream := make(chan *uploadProcessingResult, len(jr.outputFileWritersMap))
-
-		g, groupCtx := errgroup.WithContext(ctx)
-		g.SetLimit(jr.config.numLoadFileUploadWorkers)
-
-		go func() {
-			defer close(processStream)
-
-			for tableName, uploadFile := range jr.outputFileWritersMap {
-				tableName := tableName
-				uploadFile := uploadFile
-
-				g.Go(func() error {
-					select {
-					case <-ctx.Done():
-						return ctx.Err()
-					default:
-						loadFileUploadStart := time.Now()
-
-						uploadOutput, err := uploadLoadFile(
-							groupCtx,
-							uploadFile,
-							tableName,
-						)
-						if err != nil {
-							return fmt.Errorf("uploading load file: %w", err)
-						}
-
-						totalUploadTime.Add(jr.since(loadFileUploadStart))
-
-						loadFileStats, err := os.Stat(uploadFile.GetLoadFile().Name())
-						if err != nil {
-							return fmt.Errorf("getting load file stats: %w", err)
-						}
-
-						processStream <- &uploadProcessingResult{
-							result: uploadResult{
-								TableName:             tableName,
-								Location:              uploadOutput.Location,
-								ContentLength:         loadFileStats.Size(),
-								TotalRows:             jr.tableEventCountMap[tableName],
-								StagingFileID:         jr.job.StagingFileID,
-								DestinationRevisionID: jr.job.DestinationRevisionID,
-								UseRudderStorage:      jr.job.UseRudderStorage,
-							},
-						}
-						return nil
-					}
-				})
-			}
-
-			if err := g.Wait(); err != nil {
-				processStream <- &uploadProcessingResult{err: err}
-			}
-		}()
-
-		return processStream
-	}
-
-	processStream := process()
-	output := make([]uploadResult, 0, len(jr.outputFileWritersMap))
-
-	for processedJob := range processStream {
-		if err := processedJob.err; err != nil {
-			return nil, fmt.Errorf("uploading load file to object storage: %w", err)
-		}
-
-		output = append(output, processedJob.result)
-	}
-	if len(output) != len(jr.outputFileWritersMap) {
-		return nil, fmt.Errorf("matching number of load file upload outputs: expected %d, got %d", len(jr.outputFileWritersMap), len(output))
-	}
-
-	return output, nil
-}
-
-func (jr *jobRun) GetWriter(tableName string) (encoding.LoadFileWriter, error) {
-	writer, ok := jr.outputFileWritersMap[tableName]
-	if !ok {
-		var err error
-		outputFilePath := jr.getLoadFilePath(tableName)
-		if jr.job.LoadFileType == warehouseutils.LoadFileTypeParquet {
-			writer, err = encoding.CreateParquetWriter(jr.job.UploadSchema[tableName], outputFilePath, jr.job.DestinationType)
-		} else {
-			writer, err = misc.CreateGZ(outputFilePath)
-		}
-		if err != nil {
-			return nil, err
-		}
-		jr.outputFileWritersMap[tableName] = writer
-		jr.tableEventCountMap[tableName] = 0
-	}
-	return writer, nil
-}
-
-func (jr *jobRun) cleanup() {
-	if jr.stagingFileReader != nil {
-		err := jr.stagingFileReader.Close()
-		if err != nil {
-			jr.logger.Warnf("[WH]: Failed to close staging file: %v", err)
-		}
-	}
-
-	if jr.stagingFilePath != "" {
-		misc.RemoveFilePaths(jr.stagingFilePath)
-	}
-
-	for _, writer := range jr.outputFileWritersMap {
-		misc.RemoveFilePaths(writer.GetLoadFile().Name())
-	}
-}
-
-func (jr *jobRun) handleDiscardTypes(tableName, columnName string, columnVal interface{}, columnData Data, violatedConstraints *ConstraintsViolation, discardWriter encoding.LoadFileWriter) error {
-	job := jr.job
-
-	rowID, hasID := columnData[job.columnName("id")]
-	receivedAt, hasReceivedAt := columnData[job.columnName("received_at")]
-
-	if violatedConstraints.IsViolated {
-		if !hasID {
-			rowID = violatedConstraints.ViolatedIdentifier
-			hasID = true
-		}
-		if !hasReceivedAt {
-			receivedAt = time.Now().Format(misc.RFC3339Milli)
-			hasReceivedAt = true
-		}
-	}
-
-	if hasID && hasReceivedAt {
-		eventLoader := encoding.GetNewEventLoader(job.DestinationType, job.LoadFileType, discardWriter)
-		eventLoader.AddColumn("column_name", warehouseutils.DiscardsSchema["column_name"], columnName)
-		eventLoader.AddColumn("column_value", warehouseutils.DiscardsSchema["column_value"], fmt.Sprintf("%v", columnVal))
-		eventLoader.AddColumn("received_at", warehouseutils.DiscardsSchema["received_at"], receivedAt)
-		eventLoader.AddColumn("row_id", warehouseutils.DiscardsSchema["row_id"], rowID)
-		eventLoader.AddColumn("table_name", warehouseutils.DiscardsSchema["table_name"], tableName)
-
-		if eventLoader.IsLoadTimeColumn("uuid_ts") {
-			timestampFormat := eventLoader.GetLoadTimeFormat("uuid_ts")
-			eventLoader.AddColumn("uuid_ts", warehouseutils.DiscardsSchema["uuid_ts"], jr.uuidTS.Format(timestampFormat))
-		}
-
-		if eventLoader.IsLoadTimeColumn("loaded_at") {
-			timestampFormat := eventLoader.GetLoadTimeFormat("loaded_at")
-			eventLoader.AddColumn("loaded_at", "datetime", jr.uuidTS.Format(timestampFormat))
-		}
-
-		if err := eventLoader.Write(); err != nil {
-			jr.logger.Errorf("[WH]: Failed to write event to discards table: %v", err)
-			return err
-		}
-	}
-	return nil
-}
-
-func (job *Payload) discardsTable() string {
-	return warehouseutils.ToProviderCase(job.DestinationType, warehouseutils.DiscardsTable)
-}
-
-func (job *Payload) columnName(columnName string) string {
-	return warehouseutils.ToProviderCase(job.DestinationType, columnName)
-}
-
-// sortedColumnMapForAllTables Sort columns per table to maintain same order in load file (needed in case of csv load file)
-func (job *Payload) sortedColumnMapForAllTables() map[string][]string {
-	sortedTableColumnMap := make(map[string][]string)
-=======
 type slave struct {
 	conf               *config.Config
 	log                logger.Logger
@@ -457,82 +48,9 @@
 	s.notifier = notifier
 	s.bcManager = bcManager
 	s.constraintsManager = constraintsManager
->>>>>>> 9545713e
 
 	conf.RegisterIntConfigVariable(4, &s.config.noOfSlaveWorkerRoutines, true, 1, "Warehouse.noOfSlaveWorkerRoutines")
 
-<<<<<<< HEAD
-func (job *Payload) fileManager(config interface{}, useRudderStorage bool) (filemanager.FileManager, error) {
-	storageProvider := warehouseutils.ObjectStorageType(job.DestinationType, config, useRudderStorage)
-	fileManager, err := filemanager.New(&filemanager.Settings{
-		Provider: storageProvider,
-		Config: misc.GetObjectStorageConfig(misc.ObjectStorageOptsT{
-			Provider:                    storageProvider,
-			Config:                      config,
-			UseRudderStorage:            useRudderStorage,
-			RudderStoragePrefixOverride: job.RudderStoragePrefix,
-			WorkspaceID:                 job.WorkspaceID,
-		}),
-	})
-	return fileManager, err
-}
-
-type Slave struct {
-	conf     *config.Config
-	logger   logger.Logger
-	stats    stats.Stats
-	notifier pgnotifier.PGNotifier
-
-	config struct {
-		maxStagingFileReadBufferCapacityInK int
-		noOfSlaveWorkerRoutines             int
-	}
-}
-
-func NewSlave(conf *config.Config, logger logger.Logger, stats stats.Stats) *Slave {
-	s := &Slave{}
-
-	s.conf = conf
-	s.logger = logger
-	s.stats = stats
-
-	conf.RegisterIntConfigVariable(4, &s.config.noOfSlaveWorkerRoutines, true, 1, "Warehouse.noOfSlaveWorkerRoutines")
-	conf.RegisterIntConfigVariable(10240, &s.config.maxStagingFileReadBufferCapacityInK, true, 1, "Warehouse.maxStagingFileReadBufferCapacityInK")
-
-	return s
-}
-
-func (s *Slave) setupSlave(ctx context.Context) error {
-	g, gCtx := errgroup.WithContext(ctx)
-
-	slaveID := misc.FastUUID().String()
-
-	jobNotificationChannel := s.notifier.Subscribe(gCtx, slaveID, s.config.noOfSlaveWorkerRoutines)
-
-	for workerIdx := 0; workerIdx <= s.config.noOfSlaveWorkerRoutines-1; workerIdx++ {
-		idx := workerIdx
-
-		g.Go(misc.WithBugsnagForWarehouse(func() error {
-			// create tags and timers
-			workerIdleTimer := warehouseutils.NewTimerStat(statsWorkerIdleTime, warehouseutils.Tag{Name: tagWorkerID, Value: fmt.Sprintf("%d", idx)})
-
-			workerIdleTimeStart := time.Now()
-			for claimedJob := range jobNotificationChannel {
-				workerIdleTimer.Since(workerIdleTimeStart)
-
-				s.logger.Infof("[WH]: Successfully claimed job:%v by slave worker-%v-%v & job type %s", claimedJob.ID, idx, slaveID, claimedJob.JobType)
-
-				if claimedJob.JobType == jobs.AsyncJobType {
-					s.processClaimedAsyncJob(gCtx, claimedJob)
-				} else {
-					s.processClaimedUploadJob(gCtx, claimedJob, idx)
-				}
-
-				s.logger.Infof("[WH]: Successfully processed job:%v by slave worker-%v-%v", claimedJob.ID, idx, slaveID)
-
-				workerIdleTimeStart = time.Now()
-			}
-=======
 	return s
 }
 
@@ -549,7 +67,6 @@
 		g.Go(misc.WithBugsnagForWarehouse(func() error {
 			slaveWorker := newSlaveWorker(s.conf, s.log, s.stats, s.notifier, s.bcManager, s.constraintsManager, idx)
 			slaveWorker.start(gCtx, jobNotificationChannel, slaveID)
->>>>>>> 9545713e
 			return nil
 		}))
 	}
@@ -557,360 +74,6 @@
 	g.Go(misc.WithBugsnagForWarehouse(func() error {
 		return s.notifier.RunMaintenanceWorker(gCtx)
 	}))
-<<<<<<< HEAD
 
 	return g.Wait()
-}
-
-func (s *Slave) processClaimedUploadJob(ctx context.Context, claimedJob pgnotifier.Claim, workerIndex int) {
-	claimProcessTimeStart := time.Now()
-	defer func() {
-		warehouseutils.NewTimerStat(statsWorkerClaimProcessingTime, warehouseutils.Tag{Name: tagWorkerID, Value: fmt.Sprintf("%d", workerIndex)}).Since(claimProcessTimeStart)
-	}()
-	handleErr := func(err error, claim pgnotifier.Claim) {
-		s.logger.Errorf("[WH]: Error processing claim: %v", err)
-		response := pgnotifier.ClaimResponse{
-			Err: err,
-		}
-		warehouseutils.NewCounterStat(statsWorkerClaimProcessingFailed, warehouseutils.Tag{Name: tagWorkerID, Value: strconv.Itoa(workerIndex)}).Increment()
-		s.notifier.UpdateClaimedEvent(&claimedJob, &response)
-	}
-
-	var job Payload
-	err := json.Unmarshal(claimedJob.Payload, &job)
-	if err != nil {
-		handleErr(err, claimedJob)
-		return
-	}
-	job.BatchID = claimedJob.BatchID
-	s.logger.Infof(`Starting processing staging-file:%v from claim:%v`, job.StagingFileID, claimedJob.ID)
-	loadFileOutputs, err := s.processStagingFile(ctx, job, workerIndex)
-	if err != nil {
-		handleErr(err, claimedJob)
-		return
-	}
-	job.Output = loadFileOutputs
-	output, err := json.Marshal(job)
-	response := pgnotifier.ClaimResponse{
-		Err:     err,
-		Payload: output,
-	}
-	if response.Err != nil {
-		warehouseutils.NewCounterStat(statsWorkerClaimProcessingFailed, warehouseutils.Tag{Name: tagWorkerID, Value: strconv.Itoa(workerIndex)}).Increment()
-	} else {
-		warehouseutils.NewCounterStat(statsWorkerClaimProcessingSucceeded, warehouseutils.Tag{Name: tagWorkerID, Value: strconv.Itoa(workerIndex)}).Increment()
-	}
-	s.notifier.UpdateClaimedEvent(&claimedJob, &response)
-}
-
-// This function is triggered when warehouse-master creates a new entry in wh_uploads table
-// This is executed in the context of the warehouse-slave/worker and does the following:
-//
-// 1. Download the Staging file into a tmp directory
-// 2. Transform the staging file into multiple load files (One file per output table)
-// 3. Uploads these load files to Object storage
-// 4. Save entries for the generated load files in wh_load_files table
-// 5. Delete the staging and load files from tmp directory
-func (s *Slave) processStagingFile(ctx context.Context, job Payload, workerIndex int) (loadFileUploadOutputs []uploadResult, err error) {
-	processStartTime := time.Now()
-
-	jr := newJobRun(job, config.Default, s.logger, stats.Default)
-
-	defer func() {
-		jr.counterStat("staging_files_processed", warehouseutils.Tag{Name: "worker_id", Value: strconv.Itoa(workerIndex)}).Count(1)
-		jr.timerStat("staging_files_total_processing_time", warehouseutils.Tag{Name: "worker_id", Value: strconv.Itoa(workerIndex)}).Since(processStartTime)
-		jr.cleanup()
-	}()
-
-	jr.logger.Debugf("[WH]: Starting processing staging file: %v at %s for %s", job.StagingFileID, job.StagingFileLocation, jr.whIdentifier)
-
-	jr.stagingFilePath, err = jr.getStagingFilePath(workerIndex)
-	if err != nil {
-		return loadFileUploadOutputs, err
-	}
-
-	// This creates the file, so on successful creation remove it
-	err = jr.downloadStagingFile(ctx)
-	if err != nil {
-		return loadFileUploadOutputs, err
-	}
-
-	sortedTableColumnMap := job.sortedColumnMapForAllTables()
-
-	jr.stagingFileReader, err = jr.getStagingFileReader()
-	if errors.Is(err, io.EOF) {
-		return loadFileUploadOutputs, nil
-	}
-
-	scanner := bufio.NewScanner(jr.stagingFileReader)
-	// default scanner buffer maxCapacity is 64K
-	// set it to higher value to avoid read stop on read size error
-	maxCapacity := s.config.maxStagingFileReadBufferCapacityInK * 1024
-	buf := make([]byte, maxCapacity)
-	scanner.Buffer(buf, maxCapacity)
-
-	// read from staging file and write a separate load file for each table in warehouse
-	jr.outputFileWritersMap = make(map[string]encoding.LoadFileWriter)
-	jr.tableEventCountMap = make(map[string]int)
-	jr.uuidTS = timeutil.Now()
-
-	// Initialize Discards Table
-	discardsTable := job.discardsTable()
-	jr.tableEventCountMap[discardsTable] = 0
-
-	processingStart := time.Now()
-
-	lineBytesCounter := 0
-	var interfaceSliceSample []interface{}
-	for {
-		ok := scanner.Scan()
-		if !ok {
-			scanErr := scanner.Err()
-			if scanErr != nil {
-				jr.logger.Errorf("WH: Error in scanner reading line from staging file: %v", scanErr)
-			}
-			break
-		}
-
-		lineBytes := scanner.Bytes()
-		lineBytesCounter += len(lineBytes)
-		var batchRouterEvent BatchRouterEvent
-		err := json.Unmarshal(lineBytes, &batchRouterEvent)
-		if err != nil {
-			jr.logger.Errorf("[WH]: Failed to unmarshal JSON line to batchrouter event: %+v", batchRouterEvent)
-			continue
-		}
-
-		tableName := batchRouterEvent.Metadata.Table
-		columnData := batchRouterEvent.Data
-
-		if job.DestinationType == warehouseutils.S3Datalake && len(sortedTableColumnMap[tableName]) > columnCountLimitMap[warehouseutils.S3Datalake] {
-			jr.logger.Errorf("[WH]: Huge staging file columns : columns in upload schema: %v for StagingFileID: %v", len(sortedTableColumnMap[tableName]), job.StagingFileID)
-			return nil, fmt.Errorf("staging file schema limit exceeded for stagingFileID: %d, actualCount: %d", job.StagingFileID, len(sortedTableColumnMap[tableName]))
-		}
-
-		// Create separate load file for each table
-		writer, err := jr.GetWriter(tableName)
-		if err != nil {
-			return nil, err
-		}
-
-		eventLoader := encoding.GetNewEventLoader(job.DestinationType, job.LoadFileType, writer)
-		for _, columnName := range sortedTableColumnMap[tableName] {
-			if eventLoader.IsLoadTimeColumn(columnName) {
-				timestampFormat := eventLoader.GetLoadTimeFormat(columnName)
-				eventLoader.AddColumn(job.columnName(columnName), job.UploadSchema[tableName][columnName], jr.uuidTS.Format(timestampFormat))
-				continue
-			}
-			columnInfo, ok := batchRouterEvent.columnInfo(columnName)
-			if !ok {
-				eventLoader.AddEmptyColumn(columnName)
-				continue
-			}
-			columnType := columnInfo.Type
-			columnVal := columnInfo.Value
-
-			if job.DestinationType == warehouseutils.CLICKHOUSE {
-				switch columnType {
-				case "boolean":
-					newColumnVal := 0
-					if k, ok := columnVal.(bool); ok {
-						if k {
-							newColumnVal = 1
-						}
-					}
-					columnVal = newColumnVal
-				case "array(boolean)":
-					if boolValue, ok := columnVal.([]interface{}); ok {
-						newColumnVal := make([]interface{}, len(boolValue))
-
-						for i, value := range boolValue {
-							if k, v := value.(bool); k && v {
-								newColumnVal[i] = 1
-							} else {
-								newColumnVal[i] = 0
-							}
-						}
-
-						columnVal = newColumnVal
-					}
-				}
-			}
-
-			if model.SchemaType(columnType) == model.IntDataType || model.SchemaType(columnType) == model.BigIntDataType {
-				floatVal, ok := columnVal.(float64)
-				if !ok {
-					eventLoader.AddEmptyColumn(columnName)
-					continue
-				}
-				columnVal = int(floatVal)
-			}
-
-			dataTypeInSchema, ok := job.UploadSchema[tableName][columnName]
-			violatedConstraints := ViolatedConstraints(job.DestinationType, &batchRouterEvent, columnName)
-			if ok && ((columnType != dataTypeInSchema) || (violatedConstraints.IsViolated)) {
-				newColumnVal, convError := handleSchemaChange(
-					model.SchemaType(dataTypeInSchema),
-					model.SchemaType(columnType),
-					columnVal,
-				)
-				if convError != nil || violatedConstraints.IsViolated {
-					if violatedConstraints.IsViolated {
-						eventLoader.AddColumn(columnName, job.UploadSchema[tableName][columnName], violatedConstraints.ViolatedIdentifier)
-					} else {
-						eventLoader.AddEmptyColumn(columnName)
-					}
-
-					discardWriter, err := jr.GetWriter(discardsTable)
-					if err != nil {
-						return nil, err
-					}
-					// add discardWriter to outputFileWritersMap
-					jr.outputFileWritersMap[discardsTable] = discardWriter
-
-					err = jr.handleDiscardTypes(tableName, columnName, columnVal, columnData, violatedConstraints, discardWriter)
-
-					if err != nil {
-						jr.logger.Errorf("[WH]: Failed to write to discards: %v", err)
-					}
-					jr.tableEventCountMap[discardsTable]++
-					continue
-				}
-				columnVal = newColumnVal
-			}
-
-			// Special handling for JSON arrays
-			// TODO: Will this work for both BQ and RS?
-			if reflect.TypeOf(columnVal) == reflect.TypeOf(interfaceSliceSample) {
-				marshalledVal, err := json.Marshal(columnVal)
-				if err != nil {
-					jr.logger.Errorf("[WH]: Error in marshalling []interface{} columnVal: %v", err)
-					eventLoader.AddEmptyColumn(columnName)
-					continue
-				}
-				columnVal = string(marshalledVal)
-			}
-
-			eventLoader.AddColumn(columnName, job.UploadSchema[tableName][columnName], columnVal)
-		}
-
-		// Completed parsing all columns, write single event to the file
-		err = eventLoader.Write()
-		if err != nil {
-			jr.logger.Errorf("[WH]: Failed to write event: %v", err)
-			return loadFileUploadOutputs, err
-		}
-		jr.tableEventCountMap[tableName]++
-	}
-	jr.processingStagingFileStat.Since(processingStart)
-
-	jr.logger.Debugf("[WH]: Process %v bytes from downloaded staging file: %s", lineBytesCounter, job.StagingFileLocation)
-	jr.bytesProcessedStagingFileStat.Count(lineBytesCounter)
-
-	for _, loadFile := range jr.outputFileWritersMap {
-		err = loadFile.Close()
-		if err != nil {
-			jr.logger.Errorf("Error while closing load file %s : %v", loadFile.GetLoadFile().Name(), err)
-		}
-	}
-	loadFileUploadOutputs, err = jr.uploadLoadFiles(ctx)
-	return loadFileUploadOutputs, err
-}
-
-func (s *Slave) processClaimedAsyncJob(ctx context.Context, claimedJob pgnotifier.Claim) {
-	s.logger.Infof("[WH-Jobs]: Got request for processing Async Job with Batch ID %s", claimedJob.BatchID)
-	handleErr := func(err error, claim pgnotifier.Claim) {
-		s.logger.Errorf("[WH]: Error processing claim: %v", err)
-		response := pgnotifier.ClaimResponse{
-			Err: err,
-		}
-		s.notifier.UpdateClaimedEvent(&claimedJob, &response)
-	}
-	var job jobs.AsyncJobPayload
-	err := json.Unmarshal(claimedJob.Payload, &job)
-	if err != nil {
-		handleErr(err, claimedJob)
-		return
-	}
-	result, err := s.runAsyncJob(ctx, job)
-	if err != nil {
-		handleErr(err, claimedJob)
-		return
-	}
-
-	marshalledResult, err := json.Marshal(result)
-	if err != nil {
-		handleErr(err, claimedJob)
-		return
-	}
-	response := pgnotifier.ClaimResponse{
-		Err:     err,
-		Payload: marshalledResult,
-	}
-	s.notifier.UpdateClaimedEvent(&claimedJob, &response)
-}
-
-func (s *Slave) runAsyncJob(ctx context.Context, asyncjob jobs.AsyncJobPayload) (asyncJobRunResult, error) {
-	warehouse, err := getDestinationFromSlaveConnectionMap(asyncjob.DestinationID, asyncjob.SourceID)
-	if err != nil {
-		return asyncJobRunResult{ID: asyncjob.Id, Result: false}, err
-	}
-	destType := warehouse.Destination.DestinationDefinition.Name
-	whManager, err := manager.NewWarehouseOperations(destType, config.Default, s.logger, stats.Default)
-	if err != nil {
-		return asyncJobRunResult{ID: asyncjob.Id, Result: false}, err
-	}
-	whasyncjob := &jobs.WhAsyncJob{}
-
-	var metadata warehouseutils.DeleteByMetaData
-	err = json.Unmarshal(asyncjob.MetaData, &metadata)
-	if err != nil {
-		return asyncJobRunResult{ID: asyncjob.Id, Result: false}, err
-	}
-	whManager.SetConnectionTimeout(warehouseutils.GetConnectionTimeout(
-		destType, warehouse.Destination.ID,
-	))
-	err = whManager.Setup(ctx, warehouse, whasyncjob)
-	if err != nil {
-		return asyncJobRunResult{ID: asyncjob.Id, Result: false}, err
-	}
-	defer whManager.Cleanup(ctx)
-	tableNames := []string{asyncjob.TableName}
-	if asyncjob.AsyncJobType == "deletebyjobrunid" {
-		s.logger.Info("[WH-Jobs]: Running DeleteByJobRunID on slave worker")
-
-		params := warehouseutils.DeleteByParams{
-			SourceId:  asyncjob.SourceID,
-			TaskRunId: metadata.TaskRunId,
-			JobRunId:  metadata.JobRunId,
-			StartTime: metadata.StartTime,
-		}
-		err = whManager.DeleteBy(ctx, tableNames, params)
-	}
-	asyncJobRunResult := asyncJobRunResult{
-		Result: err == nil,
-		ID:     asyncjob.Id,
-	}
-	return asyncJobRunResult, err
-}
-
-func destinationFromSlaveConnectionMap(destinationId, sourceId string) (model.Warehouse, error) {
-	if destinationId == "" || sourceId == "" {
-		return model.Warehouse{}, errors.New("invalid Parameters")
-	}
-	sourceMap, ok := bcManager.ConnectionSourcesMap(destinationId)
-	if !ok {
-		return model.Warehouse{}, errors.New("invalid Destination Id")
-	}
-
-	conn, ok := sourceMap[sourceId]
-	if !ok {
-		return model.Warehouse{}, errors.New("invalid Source Id")
-	}
-
-	return conn, nil
-=======
-
-	return g.Wait()
->>>>>>> 9545713e
 }