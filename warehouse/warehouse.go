--- conflicted
+++ resolved
@@ -422,14 +422,6 @@
 	if namespacePrefix != "" {
 		return warehouseutils.ToProviderCase(wh.destType, warehouseutils.ToSafeNamespace(wh.destType, fmt.Sprintf(`%s_%s`, namespacePrefix, source.Name)))
 	}
-<<<<<<< HEAD
-	var (
-		namespace string
-		exists    bool
-	)
-	if namespace, exists = warehouseutils.GetNamespace(source, destination, wh.dbHandle); !exists {
-		return warehouseutils.ToProviderCase(wh.destType, warehouseutils.ToSafeNamespace(wh.destType, source.Name))
-=======
 
 	namespace, err := wh.whSchemaRepo.GetNamespace(context.TODO(), source.ID, destination.ID)
 	if err != nil {
@@ -442,8 +434,7 @@
 		return ""
 	}
 	if namespace == "" {
-		return warehouseutils.ToProviderCase(destType, warehouseutils.ToSafeNamespace(destType, source.Name))
->>>>>>> 0630253c
+		return warehouseutils.ToProviderCase(wh.destType, warehouseutils.ToSafeNamespace(wh.destType, source.Name))
 	}
 	return namespace
 }
