--- conflicted
+++ resolved
@@ -78,13 +78,9 @@
 	waitForWorkerSleep                  time.Duration
 	uploadBufferTimeInMin               int
 	ShouldForceSetLowerVersion          bool
-<<<<<<< HEAD
+	useParquetLoadFilesRS               bool
+	maxParallelJobCreation              int
 	skipDeepEqualSchemas                bool
-=======
-	useParquetLoadFilesRS               bool
-	skipDeepEqualSchemas                 bool
-	maxParallelJobCreation              int
->>>>>>> 2c20672f
 )
 
 var (
