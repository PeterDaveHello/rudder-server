package warehouse

import (
	"context"
	"database/sql"
	"encoding/json"
	"errors"
	"expvar"
	"fmt"
	"io"
	"net/http"
	"os"
	"runtime"
	"strconv"
	"strings"
	"sync"
	"time"

	"github.com/bugsnag/bugsnag-go/v2"
	"github.com/cenkalti/backoff/v4"
	"github.com/go-chi/chi/v5"
	"github.com/samber/lo"
	"golang.org/x/exp/slices"
	"golang.org/x/sync/errgroup"

	"github.com/rudderlabs/rudder-go-kit/config"
	"github.com/rudderlabs/rudder-go-kit/filemanager"
	kithttputil "github.com/rudderlabs/rudder-go-kit/httputil"
	"github.com/rudderlabs/rudder-go-kit/logger"
	"github.com/rudderlabs/rudder-go-kit/stats"
	"github.com/rudderlabs/rudder-server/app"
	backendconfig "github.com/rudderlabs/rudder-server/backend-config"
	"github.com/rudderlabs/rudder-server/info"
	"github.com/rudderlabs/rudder-server/services/controlplane"
	"github.com/rudderlabs/rudder-server/services/db"
	"github.com/rudderlabs/rudder-server/services/pgnotifier"
	migrator "github.com/rudderlabs/rudder-server/services/sql-migrator"
	"github.com/rudderlabs/rudder-server/services/validators"
	"github.com/rudderlabs/rudder-server/utils/misc"
	"github.com/rudderlabs/rudder-server/utils/timeutil"
	"github.com/rudderlabs/rudder-server/utils/types"
	"github.com/rudderlabs/rudder-server/warehouse/archive"
	"github.com/rudderlabs/rudder-server/warehouse/integrations/middleware/sqlquerywrapper"
	"github.com/rudderlabs/rudder-server/warehouse/internal/api"
	"github.com/rudderlabs/rudder-server/warehouse/internal/model"
	"github.com/rudderlabs/rudder-server/warehouse/internal/repo"
	"github.com/rudderlabs/rudder-server/warehouse/jobs"
	"github.com/rudderlabs/rudder-server/warehouse/multitenant"
	warehouseutils "github.com/rudderlabs/rudder-server/warehouse/utils"
)

<<<<<<< HEAD
type App struct {
	application app.App
	conf        *config.Config
	logger      logger.Logger
	stats       stats.Stats
=======
var (
	application                         app.App
	webPort                             int
	dbHandle                            *sql.DB
	wrappedDBHandle                     *sqlquerywrapper.DB
	dbHandleTimeout                     time.Duration
	notifier                            pgnotifier.PGNotifier
	tenantManager                       *multitenant.Manager
	controlPlaneClient                  *controlplane.Client
	uploadFreqInS                       int64
	lastProcessedMarkerMap              map[string]int64
	lastProcessedMarkerExp              = expvar.NewMap("lastProcessedMarkerMap")
	lastProcessedMarkerMapLock          sync.RWMutex
	warehouseMode                       string
	bcManager                           *backendConfigManager
	triggerUploadsMap                   map[string]bool // `whType:sourceID:destinationID` -> boolean value representing if an upload was triggered or not
	triggerUploadsMapLock               sync.RWMutex
	longRunningUploadStatThresholdInMin time.Duration
	pkgLogger                           logger.Logger
	tableCountQueryTimeout              time.Duration
	runningMode                         string
	ShouldForceSetLowerVersion          bool
	asyncWh                             *jobs.AsyncJobWh
)
>>>>>>> 09a3c134

	dbHandle        *sql.DB
	wrappedDBHandle *sqlquerywrapper.DB

	notifier           pgnotifier.PGNotifier
	tenantManager      *multitenant.Manager
	controlPlaneClient *controlplane.Client
	bcConfig           backendconfig.BackendConfig

	bcManager *backendConfigManager
	asyncJob  *jobs.AsyncJobWh

	lastProcessedMarkerMap     map[string]int64
	lastProcessedMarkerMapLock sync.RWMutex
	triggerUploadsMap          map[string]bool // `whType:sourceID:destinationID` -> boolean value representing if an upload was triggered or not
	triggerUploadsMapLock      sync.RWMutex

	appName string

	config struct {
		host     string
		user     string
		password string
		database string
		sslMode  string
		port     int

		webPort int

		noOfSlaveWorkerRoutines int
		uploadFreqInS           int64

		warehouseMode                       string
		maxStagingFileReadBufferCapacityInK int

		tableCountQueryTimeout     time.Duration
		runningMode                string
		shouldForceSetLowerVersion bool

		dbHandleTimeout time.Duration

		configBackendURL string
		region           string

		maxOpenConnections int
	}
}

func NewApp(
	ctx context.Context,
	app app.App,
	conf *config.Config,
	log logger.Logger,
	stats stats.Stats,
) *App {
	a := &App{}

	a.application = app
	a.conf = conf
	a.logger = log
	a.stats = stats
	a.triggerUploadsMap = map[string]bool{}

	a.conf.RegisterIntConfigVariable(4, &a.config.noOfSlaveWorkerRoutines, true, 1, "Warehouse.noOfSlaveWorkerRoutines")
	a.conf.RegisterInt64ConfigVariable(1800, &a.config.uploadFreqInS, true, 1, "Warehouse.uploadFreqInS")
	a.conf.RegisterIntConfigVariable(10240, &a.config.maxStagingFileReadBufferCapacityInK, true, 1, "Warehouse.maxStagingFileReadBufferCapacityInK")
	a.conf.RegisterDurationConfigVariable(30, &a.config.tableCountQueryTimeout, true, time.Second, []string{"Warehouse.tableCountQueryTimeout", "Warehouse.tableCountQueryTimeoutInS"}...)
	a.conf.RegisterDurationConfigVariable(5, &a.config.dbHandleTimeout, true, time.Minute, []string{"Warehouse.dbHandleTimeout", "Warehouse.dbHanndleTimeoutInMin"}...)

	a.config.host = conf.GetString("WAREHOUSE_JOBS_DB_HOST", "localhost")
	a.config.user = conf.GetString("WAREHOUSE_JOBS_DB_USER", "ubuntu")
	a.config.database = conf.GetString("WAREHOUSE_JOBS_DB_DB_NAME", "ubuntu")
	a.config.port = conf.GetInt("WAREHOUSE_JOBS_DB_PORT", 5432)
	a.config.password = conf.GetString("WAREHOUSE_JOBS_DB_PASSWORD", "ubuntu") // Reading secrets from
	a.config.sslMode = conf.GetString("WAREHOUSE_JOBS_DB_SSL_MODE", "disable")
	a.config.maxOpenConnections = conf.GetInt("Warehouse.maxOpenConnections", 20)
	a.config.runningMode = conf.GetString("Warehouse.runningMode", "")
	a.config.configBackendURL = conf.GetString("CONFIG_BACKEND_URL", "https://api.rudderstack.com")
	a.config.region = conf.GetString("region", "")
	a.config.webPort = conf.GetInt("Warehouse.webPort", 8082)
	a.config.warehouseMode = conf.GetString("Warehouse.mode", "embedded")
	a.config.shouldForceSetLowerVersion = conf.GetBool("SQLMigrator.forceSetLowerVersion", true)

	a.appName = misc.DefaultString("rudder-server").OnError(os.Hostname())

	return a
}

var (
	application                app.App
	wrappedDBHandle            *sqlquerywrapper.DB
	notifier                   pgnotifier.PGNotifier
	tenantManager              *multitenant.Manager
	uploadFreqInS              int64
	lastProcessedMarkerMap     map[string]int64
	lastProcessedMarkerExp     = expvar.NewMap("lastProcessedMarkerMap")
	lastProcessedMarkerMapLock sync.RWMutex
	bcManager                  *backendConfigManager
	pkgLogger                  logger.Logger
)

const (
	DegradedMode        = "degraded"
	triggerUploadQPName = "triggerUpload"
)

type (
	WorkerIdentifierT string
	JobID             int64
)

func Init4() {
	loadConfig()
	pkgLogger = logger.NewLogger().Child("warehouse")
}

func loadConfig() {
	// Port where WH is running
<<<<<<< HEAD
	config.RegisterInt64ConfigVariable(1800, &uploadFreqInS, true, 1, "Warehouse.uploadFreqInS")
	lastProcessedMarkerMap = map[string]int64{}
=======
	config.RegisterIntConfigVariable(8082, &webPort, false, 1, "Warehouse.webPort")
	config.RegisterInt64ConfigVariable(1800, &uploadFreqInS, true, 1, "Warehouse.uploadFreqInS")
	lastProcessedMarkerMap = map[string]int64{}
	config.RegisterStringConfigVariable("embedded", &warehouseMode, false, "Warehouse.mode")
	host = config.GetString("WAREHOUSE_JOBS_DB_HOST", "localhost")
	user = config.GetString("WAREHOUSE_JOBS_DB_USER", "ubuntu")
	dbname = config.GetString("WAREHOUSE_JOBS_DB_DB_NAME", "ubuntu")
	port = config.GetInt("WAREHOUSE_JOBS_DB_PORT", 5432)
	password = config.GetString("WAREHOUSE_JOBS_DB_PASSWORD", "ubuntu") // Reading secrets from
	sslMode = config.GetString("WAREHOUSE_JOBS_DB_SSL_MODE", "disable")
	triggerUploadsMap = map[string]bool{}
	config.RegisterDurationConfigVariable(120, &longRunningUploadStatThresholdInMin, true, time.Minute, []string{"Warehouse.longRunningUploadStatThreshold", "Warehouse.longRunningUploadStatThresholdInMin"}...)
	runningMode = config.GetString("Warehouse.runningMode", "")
	config.RegisterBoolConfigVariable(true, &ShouldForceSetLowerVersion, false, "SQLMigrator.forceSetLowerVersion")
	config.RegisterDurationConfigVariable(30, &tableCountQueryTimeout, true, time.Second, []string{"Warehouse.tableCountQueryTimeout", "Warehouse.tableCountQueryTimeoutInS"}...)
	config.RegisterDurationConfigVariable(5, &dbHandleTimeout, true, time.Minute, []string{"Warehouse.dbHandleTimeout", "Warehouse.dbHanndleTimeoutInMin"}...)

	appName = misc.DefaultString("rudder-server").OnError(os.Hostname())
>>>>>>> 09a3c134
}

func getUploadFreqInS(syncFrequency string) int64 {
	freqInMin, err := strconv.ParseInt(syncFrequency, 10, 64)
	if err != nil {
		return uploadFreqInS
	}
	return freqInMin * 60
}

func uploadFrequencyExceeded(warehouse model.Warehouse, syncFrequency string) bool {
	freqInS := getUploadFreqInS(syncFrequency)
	lastProcessedMarkerMapLock.RLock()
	defer lastProcessedMarkerMapLock.RUnlock()
	if lastExecTime, ok := lastProcessedMarkerMap[warehouse.Identifier]; ok && timeutil.Now().Unix()-lastExecTime < freqInS {
		return true
	}
	return false
}

func setLastProcessedMarker(warehouse model.Warehouse, lastProcessedTime time.Time) {
	lastProcessedMarkerMapLock.Lock()
	defer lastProcessedMarkerMapLock.Unlock()
	lastProcessedMarkerMap[warehouse.Identifier] = lastProcessedTime.Unix()
	lastProcessedMarkerExp.Set(warehouse.Identifier, lastProcessedTime)
}

func getBucketFolder(batchID, tableName string) string {
	return fmt.Sprintf(`%v-%v`, batchID, tableName)
}

// Gets the config from config backend and extracts enabled write keys
func (a *App) monitorDestRouters(ctx context.Context) error {
	dstToWhRouter := make(map[string]*router)

	ch := a.tenantManager.WatchConfig(ctx)
	for configData := range ch {
		err := a.onConfigDataEvent(ctx, configData, dstToWhRouter)
		if err != nil {
			return err
		}
	}

	g, _ := errgroup.WithContext(context.Background())
	for _, router := range dstToWhRouter {
		router := router
		g.Go(router.Shutdown)
	}
	return g.Wait()
}

func (a *App) onConfigDataEvent(ctx context.Context, configMap map[string]backendconfig.ConfigT, dstToWhRouter map[string]*router) error {
	enabledDestinations := make(map[string]bool)
	for _, wConfig := range configMap {
		for _, source := range wConfig.Sources {
			for _, destination := range source.Destinations {
				enabledDestinations[destination.DestinationDefinition.Name] = true
<<<<<<< HEAD
				if slices.Contains(warehouseutils.WarehouseDestinations, destination.DestinationDefinition.Name) {
					router, ok := dstToWhRouter[destination.DestinationDefinition.Name]
					if !ok {
						a.logger.Info("Starting a new Warehouse Destination Router: ", destination.DestinationDefinition.Name)
						router, err := newRouter(
							ctx,
							destination.DestinationDefinition.Name,
							a.conf,
							a.logger,
							a.stats,
							a.wrappedDBHandle,
							a.notifier,
							a.tenantManager,
							a.controlPlaneClient,
							a.bcManager,
						)
						if err != nil {
							return fmt.Errorf("setup warehouse %q: %w", destination.DestinationDefinition.Name, err)
						}
						dstToWhRouter[destination.DestinationDefinition.Name] = router
					} else {
						a.logger.Debug("Enabling existing Destination: ", destination.DestinationDefinition.Name)
						router.Enable()
					}
=======

				if !slices.Contains(warehouseutils.WarehouseDestinations, destination.DestinationDefinition.Name) {
					continue
				}

				router, ok := dstToWhRouter[destination.DestinationDefinition.Name]
				if ok {
					pkgLogger.Debug("Enabling existing Destination: ", destination.DestinationDefinition.Name)
					router.Enable()
					continue
>>>>>>> 09a3c134
				}

				pkgLogger.Info("Starting a new Warehouse Destination Router: ", destination.DestinationDefinition.Name)

				router, err := newRouter(
					ctx,
					destination.DestinationDefinition.Name,
					config.Default,
					pkgLogger,
					stats.Default,
					wrappedDBHandle,
					&notifier,
					tenantManager,
					controlPlaneClient,
					bcManager,
				)
				if err != nil {
					return fmt.Errorf("setup warehouse %q: %w", destination.DestinationDefinition.Name, err)
				}
				dstToWhRouter[destination.DestinationDefinition.Name] = router
			}
		}
	}

	keys := lo.Keys(dstToWhRouter)
	for _, key := range keys {
		if _, ok := enabledDestinations[key]; !ok {
			if wh, ok := dstToWhRouter[key]; ok {
				a.logger.Info("Disabling a existing warehouse destination: ", key)
				wh.Disable()
			}
		}
	}

	return nil
}

func (a *App) setupTables() error {
	m := &migrator.Migrator{
		Handle:                     a.dbHandle,
		MigrationsTable:            "wh_schema_migrations",
		ShouldForceSetLowerVersion: a.config.shouldForceSetLowerVersion,
	}

	operation := func() error {
		return m.Migrate("warehouse")
	}

	backoffWithMaxRetry := backoff.WithMaxRetries(backoff.NewExponentialBackOff(), 3)
	err := backoff.RetryNotify(operation, backoffWithMaxRetry, func(err error, t time.Duration) {
		a.logger.Warnf("Failed to setup WH db tables: %v, retrying after %v", err, t)
	})
	if err != nil {
		return fmt.Errorf("could not run warehouse database migrations: %w", err)
	}
	return nil
}

func (a *App) pendingEventsHandler(w http.ResponseWriter, r *http.Request) {
	// TODO : respond with errors in a common way
	pkgLogger.LogRequest(r)

	ctx := r.Context()
	// read body
	body, err := io.ReadAll(r.Body)
	if err != nil {
		a.logger.Errorf("[WH]: Error reading body: %v", err)
		http.Error(w, "can't read body", http.StatusBadRequest)
		return
	}
	defer func() { _ = r.Body.Close() }()

	// unmarshall body
	var pendingEventsReq warehouseutils.PendingEventsRequest
	err = json.Unmarshal(body, &pendingEventsReq)
	if err != nil {
		a.logger.Errorf("[WH]: Error unmarshalling body: %v", err)
		http.Error(w, "can't unmarshall body", http.StatusBadRequest)
		return
	}

	sourceID, taskRunID := pendingEventsReq.SourceID, pendingEventsReq.TaskRunID
	// return error if source id is empty
	if sourceID == "" || taskRunID == "" {
		a.logger.Errorf("empty source_id or task_run_id in the pending events request")
		http.Error(w, "empty source_id or task_run_id", http.StatusBadRequest)
		return
	}

	workspaceID, err := a.tenantManager.SourceToWorkspace(ctx, sourceID)
	if err != nil {
		a.logger.Errorf("[WH]: Error checking if source is degraded: %v", err)
		http.Error(w, "workspaceID from sourceID not found", http.StatusBadRequest)
		return
	}

	if a.tenantManager.DegradedWorkspace(workspaceID) {
		a.logger.Infof("[WH]: Workspace (id: %q) is degraded: %v", workspaceID, err)
		http.Error(w, "workspace is in degraded mode", http.StatusServiceUnavailable)
		return
	}

	pendingEvents := false
	var (
		pendingStagingFileCount int64
		pendingUploadCount      int64
	)

	// check whether there are any pending staging files or uploads for the given source id
	// get pending staging files
	pendingStagingFileCount, err = repo.NewStagingFiles(a.wrappedDBHandle).CountPendingForSource(ctx, sourceID)
	if err != nil {
		err := fmt.Errorf("error getting pending staging file count : %v", err)
		a.logger.Errorf("[WH]: %v", err)
		http.Error(w, err.Error(), http.StatusInternalServerError)
		return
	}

	filters := []repo.FilterBy{
		{Key: "source_id", Value: sourceID},
		{Key: "metadata->>'source_task_run_id'", Value: taskRunID},
		{Key: "status", NotEquals: true, Value: model.ExportedData},
		{Key: "status", NotEquals: true, Value: model.Aborted},
	}

	pendingUploadCount, err = repo.NewUploads(a.wrappedDBHandle).Count(ctx, filters...)

	if err != nil {
		a.logger.Errorf("getting pending uploads count", "error", err)
		http.Error(w, fmt.Sprintf(
			"getting pending uploads count: %s", err.Error()),
			http.StatusInternalServerError)
		return
	}

	filters = []repo.FilterBy{
		{Key: "source_id", Value: sourceID},
		{Key: "metadata->>'source_task_run_id'", Value: pendingEventsReq.TaskRunID},
		{Key: "status", Value: "aborted"},
	}

	abortedUploadCount, err := repo.NewUploads(a.wrappedDBHandle).Count(ctx, filters...)
	if err != nil {
		a.logger.Errorf("getting aborted uploads count", "error", err.Error())
		http.Error(w, fmt.Sprintf("getting aborted uploads count: %s", err), http.StatusInternalServerError)
		return
	}

	// if there are any pending staging files or uploads, set pending events as true
	if (pendingStagingFileCount + pendingUploadCount) > int64(0) {
		pendingEvents = true
	}

	// read `triggerUpload` queryParam
	var triggerPendingUpload bool
	triggerUploadQP := r.URL.Query().Get(triggerUploadQPName)
	if triggerUploadQP != "" {
		triggerPendingUpload, _ = strconv.ParseBool(triggerUploadQP)
	}

	// trigger upload if there are pending events and triggerPendingUpload is true
	if pendingEvents && triggerPendingUpload {
		a.logger.Infof("[WH]: Triggering upload for all wh destinations connected to source '%s'", sourceID)

		wh := bcManager.WarehousesBySourceID(sourceID)

		// return error if no such destinations found
		if len(wh) == 0 {
			err := fmt.Errorf("no warehouse destinations found for source id '%s'", sourceID)
			a.logger.Errorf("[WH]: %v", err)
			http.Error(w, err.Error(), http.StatusBadRequest)
			return
		}

		for _, warehouse := range wh {
			a.triggerUpload(warehouse)
		}
	}

	// create and write response
	res := warehouseutils.PendingEventsResponse{
		PendingEvents:            pendingEvents,
		PendingStagingFilesCount: pendingStagingFileCount,
		PendingUploadCount:       pendingUploadCount,
		AbortedEvents:            abortedUploadCount > 0,
	}

	resBody, err := json.Marshal(res)
	if err != nil {
		err := fmt.Errorf("failed to marshall pending events response : %v", err)
		a.logger.Errorf("[WH]: %v", err)
		http.Error(w, err.Error(), http.StatusInternalServerError)
		return
	}

	_, _ = w.Write(resBody)
}

func (a *App) triggerUploadHandler(w http.ResponseWriter, r *http.Request) {
	// TODO : respond with errors in a common way
	a.logger.LogRequest(r)

	ctx := r.Context()

	// read body
	body, err := io.ReadAll(r.Body)
	if err != nil {
		a.logger.Errorf("[WH]: Error reading body: %v", err)
		http.Error(w, "can't read body", http.StatusBadRequest)
		return
	}
	defer func() { _ = r.Body.Close() }()

	// unmarshall body
	var triggerUploadReq warehouseutils.TriggerUploadRequest
	err = json.Unmarshal(body, &triggerUploadReq)
	if err != nil {
		a.logger.Errorf("[WH]: Error unmarshalling body: %v", err)
		http.Error(w, "can't unmarshall body", http.StatusBadRequest)
		return
	}

	workspaceID, err := tenantManager.SourceToWorkspace(ctx, triggerUploadReq.SourceID)
	if err != nil {
		a.logger.Errorf("[WH]: Error checking if source is degraded: %v", err)
		http.Error(w, "workspaceID from sourceID not found", http.StatusBadRequest)
		return
	}

	if tenantManager.DegradedWorkspace(workspaceID) {
		a.logger.Infof("[WH]: Workspace (id: %q) is degraded: %v", workspaceID, err)
		http.Error(w, "workspace is in degraded mode", http.StatusServiceUnavailable)
		return
	}

	err = a.TriggerUploadHandler(triggerUploadReq.SourceID, triggerUploadReq.DestinationID)
	if err != nil {
		http.Error(w, err.Error(), http.StatusBadRequest)
		return
	}
	w.WriteHeader(http.StatusOK)
}

func (a *App) TriggerUploadHandler(sourceID, destID string) error {
	// return error if source id and dest id is empty
	if sourceID == "" && destID == "" {
		err := fmt.Errorf("empty source and destination id")
		a.logger.Errorf("[WH]: trigger upload : %v", err)
		return err
	}

	var wh []model.Warehouse
	if sourceID != "" && destID == "" {
		wh = bcManager.WarehousesBySourceID(sourceID)
	}
	if destID != "" {
		wh = bcManager.WarehousesByDestID(destID)
	}

	// return error if no such destinations found
	if len(wh) == 0 {
		err := fmt.Errorf("no warehouse destinations found for source id '%s'", sourceID)
		a.logger.Errorf("[WH]: %v", err)
		return err
	}

	// iterate over each wh destination and trigger upload
	for _, warehouse := range wh {
		a.triggerUpload(warehouse)
	}
	return nil
}

func (a *App) fetchTablesHandler(w http.ResponseWriter, r *http.Request) {
	ctx := r.Context()
	defer func() { _ = r.Body.Close() }()

	body, err := io.ReadAll(r.Body)
	if err != nil {
		a.logger.Errorf("[WH]: Error reading body: %v", err)
		http.Error(w, "can't read body", http.StatusBadRequest)
		return
	}

	var connectionsTableRequest warehouseutils.FetchTablesRequest
	err = json.Unmarshal(body, &connectionsTableRequest)
	if err != nil {
		a.logger.Errorf("[WH]: Error unmarshalling body: %v", err)
		http.Error(w, "can't unmarshall body", http.StatusBadRequest)
		return
	}

	schemaRepo := repo.NewWHSchemas(a.wrappedDBHandle)
	tables, err := schemaRepo.GetTablesForConnection(ctx, connectionsTableRequest.Connections)
	if err != nil {
		a.logger.Errorf("[WH]: Error fetching tables: %v", err)
		http.Error(w, "can't fetch tables from schemas repo", http.StatusInternalServerError)
		return
	}
	resBody, err := json.Marshal(warehouseutils.FetchTablesResponse{
		ConnectionsTables: tables,
	})
	if err != nil {
		err := fmt.Errorf("failed to marshall tables to response : %v", err)
		a.logger.Errorf("[WH]: %v", err)
		http.Error(w, err.Error(), http.StatusInternalServerError)
		return
	}

	_, _ = w.Write(resBody)
}

func (a *App) isUploadTriggered(wh model.Warehouse) bool {
	a.triggerUploadsMapLock.RLock()
	defer a.triggerUploadsMapLock.RUnlock()
	return a.triggerUploadsMap[wh.Identifier]
}

func (a *App) triggerUpload(wh model.Warehouse) {
	a.triggerUploadsMapLock.Lock()
	defer a.triggerUploadsMapLock.Unlock()
	a.logger.Infof("[WH]: Upload triggered for warehouse '%s'", wh.Identifier)
	a.triggerUploadsMap[wh.Identifier] = true
}

func (a *App) clearTriggeredUpload(wh model.Warehouse) {
	a.triggerUploadsMapLock.Lock()
	defer a.triggerUploadsMapLock.Unlock()
	delete(a.triggerUploadsMap, wh.Identifier)
}

func (a *App) healthHandler(w http.ResponseWriter, _ *http.Request) {
	var dbService, pgNotifierService string

	ctx, cancel := context.WithTimeout(context.Background(), 10*time.Second)
	defer cancel()

	if a.config.runningMode != DegradedMode {
		if !a.checkPGHealth(ctx, notifier.GetDBHandle()) {
			http.Error(w, "Cannot connect to pgNotifierService", http.StatusInternalServerError)
			return
		}
		pgNotifierService = "UP"
	}

	if a.isMaster() {
		if !a.checkPGHealth(ctx, a.dbHandle) {
			http.Error(w, "Cannot connect to dbService", http.StatusInternalServerError)
			return
		}
		dbService = "UP"
	}

	healthVal := fmt.Sprintf(`
		{
			"server": "UP",
			"db": %q,
			"pgNotifier": %q,
			"acceptingEvents": "TRUE",
			"warehouseMode": %q,
			"goroutines": "%d"
		}
	`,
		dbService,
		pgNotifierService,
		strings.ToUpper(a.config.warehouseMode),
		runtime.NumGoroutine(),
	)

	_, _ = w.Write([]byte(healthVal))
}

func (a *App) checkPGHealth(ctx context.Context, db *sql.DB) bool {
	if db == nil {
		return false
	}

	healthCheckMsg := "Rudder Warehouse DB Health Check"
	msg := ""

	err := db.QueryRowContext(ctx, `SELECT '`+healthCheckMsg+`'::text as message;`).Scan(&msg)
	if err != nil {
		return false
	}

	return healthCheckMsg == msg
}

func (a *App) connectionString() string {
	if !a.checkForWarehouseEnvVars() {
		return misc.GetConnectionString()
	}
	return fmt.Sprintf("host=%s port=%d user=%s password=%s dbname=%s sslmode=%s application_name=%s",
		a.config.host,
		a.config.port,
		a.config.user,
		a.config.password,
		a.config.database,
		a.config.sslMode,
		a.appName,
	)
}

func (a *App) startWebHandler(ctx context.Context) error {
	srvMux := chi.NewRouter()

	// do not register same endpoint when running embedded in rudder backend
	if a.isStandAlone() {
		srvMux.Get("/health", a.healthHandler)
	}
	if a.config.runningMode != DegradedMode {
		if a.isMaster() {
			a.logger.Infof("WH: Warehouse master service waiting for BackendConfig before starting on %d", a.config.webPort)
			a.bcConfig.WaitForConfig(ctx)

			srvMux.Handle("/v1/process", (&api.WarehouseAPI{
				Logger:      a.logger,
				Stats:       a.stats,
				Repo:        repo.NewStagingFiles(a.wrappedDBHandle),
				Multitenant: a.tenantManager,
			}).Handler())

			// triggers upload only when there are pending events and triggerUpload is sent for a sourceId
			srvMux.Post("/v1/warehouse/pending-events", a.pendingEventsHandler)
			// triggers uploads for a source
			srvMux.Post("/v1/warehouse/trigger-upload", a.triggerUploadHandler)

			// Warehouse Async Job end-points
			srvMux.Post("/v1/warehouse/jobs", a.asyncJob.AddWarehouseJobHandler)          // FIXME: add degraded mode
			srvMux.Get("/v1/warehouse/jobs/status", a.asyncJob.StatusWarehouseJobHandler) // FIXME: add degraded mode

			// fetch schema info
			// TODO: Remove this endpoint once sources change is released
			srvMux.Get("/v1/warehouse/fetch-tables", a.fetchTablesHandler)
			srvMux.Get("/internal/v1/warehouse/fetch-tables", a.fetchTablesHandler)

			pkgLogger.Infof("WH: Starting warehouse master service in %d", a.config.webPort)
		} else {
			pkgLogger.Infof("WH: Starting warehouse slave service in %d", a.config.webPort)
		}
	}

	srv := &http.Server{
		Addr:              fmt.Sprintf(":%d", a.config.webPort),
		Handler:           bugsnag.Handler(srvMux),
		ReadHeaderTimeout: 3 * time.Second,
	}

	return kithttputil.ListenAndServe(ctx, srv)
}

// checkForWarehouseEnvVars Checks if all the required Env Variables for Warehouse are present
func (a *App) checkForWarehouseEnvVars() bool {
	return a.conf.IsSet("WAREHOUSE_JOBS_DB_HOST") &&
		a.conf.IsSet("WAREHOUSE_JOBS_DB_USER") &&
		a.conf.IsSet("WAREHOUSE_JOBS_DB_DB_NAME") &&
		a.conf.IsSet("WAREHOUSE_JOBS_DB_PASSWORD")
}

// isStandAlone checks if gateway is running or not
func (a *App) isStandAlone() bool {
	switch a.config.warehouseMode {
	case config.EmbeddedMode, config.EmbeddedMasterMode:
		return false
	default:
		return true
	}
}

func (a *App) isMaster() bool {
	switch a.config.warehouseMode {
	case config.MasterMode, config.MasterSlaveMode, config.EmbeddedMode, config.EmbeddedMasterMode:
		return true
	default:
		return false
	}
}

func (a *App) isSlave() bool {
	switch a.config.warehouseMode {
	case config.SlaveMode, config.MasterSlaveMode, config.EmbeddedMode:
		return true
	default:
		return false
	}
}

func (a *App) isStandAloneSlave() bool {
	return a.config.warehouseMode == config.SlaveMode
}

// Setup prepares the database connection for warehouse service, verifies database compatibility and creates the required tables
func (a *App) Setup(ctx context.Context) error {
	if !db.IsNormalMode() {
		return nil
	}

	if err := a.setupDB(ctx, a.connectionString()); err != nil {
		return fmt.Errorf("cannot setup warehouse db: %w", err)
	}
	return nil
}

func (a *App) setupDB(ctx context.Context, connInfo string) error {
	var err error
	var db *sql.DB

	if db, err = sql.Open("postgres", connInfo); err != nil {
		return fmt.Errorf("could not open WH db: %w", err)
	}

	db.SetMaxOpenConns(config.GetInt("Warehouse.maxOpenConnections", 20))

	isDBCompatible, err := validators.IsPostgresCompatible(ctx, db)
	if err != nil {
		return fmt.Errorf("could not check WH db compatibility: %w", err)
	}
	if !isDBCompatible {
		err := errors.New("rudder Warehouse Service needs postgres version >= 10. Exiting")
		a.logger.Error(err)
		return err
	}

	if err = db.PingContext(ctx); err != nil {
		return fmt.Errorf("could not ping WH db: %w", err)
	}

	a.wrappedDBHandle = sqlquerywrapper.New(
		a.dbHandle,
		sqlquerywrapper.WithLogger(a.logger.Child("dbHandle")),
		sqlquerywrapper.WithQueryTimeout(a.config.dbHandleTimeout),
	)

	return a.setupTables()
}

// Start starts the warehouse service
func (a *App) Start(ctx context.Context, app app.App) error {
	if a.dbHandle == nil && !a.isStandAloneSlave() {
		return errors.New("warehouse service cannot start, database connection is not setup")
	}

	// do not start warehouse service if rudder core is not in normal mode and warehouse is running in same process as rudder core
	if !a.isStandAlone() && !db.IsNormalMode() {
		a.logger.Infof("Skipping start of warehouse service...")
		return nil
	}

	a.logger.Infof("WH: Starting Warehouse service...")

	psqlInfo := a.connectionString()

	defer func() {
		if r := recover(); r != nil {
			a.logger.Fatal(r)
			panic(r)
		}
	}()

	g, gCtx := errgroup.WithContext(ctx)

	a.tenantManager = &multitenant.Manager{
		BackendConfig: a.bcConfig,
	}
	g.Go(func() error {
		a.tenantManager.Run(gCtx)
		return nil
	})

	a.bcManager = newBackendConfigManager(
		a.conf, a.wrappedDBHandle, a.tenantManager,
		a.logger.Child("wh_bc_manager"),
	)
	g.Go(func() error {
		a.bcManager.Start(gCtx)
		return nil
	})

	RegisterAdmin(a.bcManager, a.logger)

	runningMode := config.GetString("Warehouse.runningMode", "")
	if runningMode == DegradedMode {
		a.logger.Infof("WH: Running warehouse service in degraded mode...")
		if a.isMaster() {
			err := InitWarehouseAPI(a.dbHandle, bcManager, a.logger.Child("upload_api"))
			if err != nil {
				a.logger.Errorf("WH: Failed to start warehouse api: %v", err)
				return err
			}
		}
		return a.startWebHandler(ctx)
	}
	var err error
	workspaceIdentifier := fmt.Sprintf(`%s::%s`, config.GetKubeNamespace(), misc.GetMD5Hash(config.GetWorkspaceToken()))
	notifier, err = pgnotifier.New(workspaceIdentifier, psqlInfo)
	if err != nil {
		return fmt.Errorf("cannot setup pgnotifier: %w", err)
	}

<<<<<<< HEAD
	// Setting up reporting client
	// only if standalone or embedded connecting to diff DB for warehouse
	if (a.isStandAlone() && a.isMaster()) || (misc.GetConnectionString() != psqlInfo) {
		reporting := a.application.Features().Reporting.Setup(a.bcConfig)
=======
	// Setting up reporting client only if standalone master or embedded connecting to different DB for warehouse
	// A different DB for warehouse is used when:
	// 1. MultiTenant (uses RDS)
	// 2. rudderstack-postgresql-warehouse pod in Hosted and Enterprise
	if (isStandAlone() && isMaster()) || (misc.GetConnectionString() != psqlInfo) {
		reporting := application.Features().Reporting.Setup(backendconfig.DefaultBackendConfig)
>>>>>>> 09a3c134

		g.Go(misc.WithBugsnagForWarehouse(func() error {
			reporting.AddClient(gCtx, types.Config{ConnInfo: psqlInfo, ClientName: types.WarehouseReportingClient})
			return nil
		}))
	}

	if a.isStandAlone() && a.isMaster() {
		// Report warehouse features
		g.Go(func() error {
			a.bcConfig.WaitForConfig(gCtx)

			c := controlplane.NewClient(
				a.config.configBackendURL,
				a.bcConfig.Identity(),
			)

			err := c.SendFeatures(gCtx, info.WarehouseComponent.Name, info.WarehouseComponent.Features)
			if err != nil {
				a.logger.Errorf("error sending warehouse features: %v", err)
			}

			// We don't want to exit if we fail to send features
			return nil
		})
	}

	if a.isSlave() {
		a.logger.Infof("WH: Starting warehouse slave...")
		g.Go(misc.WithBugsnagForWarehouse(func() error {
			cm := newConstraintsManager(config.Default)
			slave := newSlave(config.Default, pkgLogger, stats.Default, &notifier, bcManager, cm)
			return slave.setupSlave(gCtx)
		}))
	}

	if a.isMaster() {
		a.logger.Infof("[WH]: Starting warehouse master...")

		a.bcConfig.WaitForConfig(ctx)

		a.controlPlaneClient = controlplane.NewClient(
			a.config.configBackendURL,
			a.bcConfig.Identity(),
			controlplane.WithRegion(a.config.region),
		)

		g.Go(misc.WithBugsnagForWarehouse(func() error {
			return a.notifier.ClearJobs(gCtx)
		}))

		g.Go(misc.WithBugsnagForWarehouse(func() error {
			return a.monitorDestRouters(ctx)
		}))

		g.Go(misc.WithBugsnagForWarehouse(func() error {
<<<<<<< HEAD
			archive.CronArchiver(gCtx, &archive.Archiver{
				DB:          a.dbHandle,
				Stats:       a.stats,
				Logger:      a.logger.Child("archiver"),
				FileManager: filemanager.New,
				Multitenant: a.tenantManager,
			})
=======
			archive.CronArchiver(gCtx, archive.New(
				config.Default,
				pkgLogger,
				stats.Default,
				dbHandle,
				filemanager.New,
				tenantManager,
			))
>>>>>>> 09a3c134
			return nil
		}))

		err := InitWarehouseAPI(a.dbHandle, a.bcManager, a.logger.Child("upload_api"))
		if err != nil {
			a.logger.Errorf("WH: Failed to start warehouse api: %v", err)
			return err
		}

		a.asyncJob = jobs.InitWarehouseJobsAPI(gCtx, a.dbHandle, &a.notifier)
		jobs.WithConfig(a.asyncJob, a.conf)

		g.Go(misc.WithBugsnagForWarehouse(func() error {
			return a.asyncJob.InitAsyncJobRunner()
		}))
	}

	g.Go(func() error {
		return a.startWebHandler(gCtx)
	})

	return g.Wait()
}<|MERGE_RESOLUTION|>--- conflicted
+++ resolved
@@ -49,38 +49,11 @@
 	warehouseutils "github.com/rudderlabs/rudder-server/warehouse/utils"
 )
 
-<<<<<<< HEAD
 type App struct {
 	application app.App
 	conf        *config.Config
 	logger      logger.Logger
 	stats       stats.Stats
-=======
-var (
-	application                         app.App
-	webPort                             int
-	dbHandle                            *sql.DB
-	wrappedDBHandle                     *sqlquerywrapper.DB
-	dbHandleTimeout                     time.Duration
-	notifier                            pgnotifier.PGNotifier
-	tenantManager                       *multitenant.Manager
-	controlPlaneClient                  *controlplane.Client
-	uploadFreqInS                       int64
-	lastProcessedMarkerMap              map[string]int64
-	lastProcessedMarkerExp              = expvar.NewMap("lastProcessedMarkerMap")
-	lastProcessedMarkerMapLock          sync.RWMutex
-	warehouseMode                       string
-	bcManager                           *backendConfigManager
-	triggerUploadsMap                   map[string]bool // `whType:sourceID:destinationID` -> boolean value representing if an upload was triggered or not
-	triggerUploadsMapLock               sync.RWMutex
-	longRunningUploadStatThresholdInMin time.Duration
-	pkgLogger                           logger.Logger
-	tableCountQueryTimeout              time.Duration
-	runningMode                         string
-	ShouldForceSetLowerVersion          bool
-	asyncWh                             *jobs.AsyncJobWh
-)
->>>>>>> 09a3c134
 
 	dbHandle        *sql.DB
 	wrappedDBHandle *sqlquerywrapper.DB
@@ -199,29 +172,8 @@
 
 func loadConfig() {
 	// Port where WH is running
-<<<<<<< HEAD
 	config.RegisterInt64ConfigVariable(1800, &uploadFreqInS, true, 1, "Warehouse.uploadFreqInS")
 	lastProcessedMarkerMap = map[string]int64{}
-=======
-	config.RegisterIntConfigVariable(8082, &webPort, false, 1, "Warehouse.webPort")
-	config.RegisterInt64ConfigVariable(1800, &uploadFreqInS, true, 1, "Warehouse.uploadFreqInS")
-	lastProcessedMarkerMap = map[string]int64{}
-	config.RegisterStringConfigVariable("embedded", &warehouseMode, false, "Warehouse.mode")
-	host = config.GetString("WAREHOUSE_JOBS_DB_HOST", "localhost")
-	user = config.GetString("WAREHOUSE_JOBS_DB_USER", "ubuntu")
-	dbname = config.GetString("WAREHOUSE_JOBS_DB_DB_NAME", "ubuntu")
-	port = config.GetInt("WAREHOUSE_JOBS_DB_PORT", 5432)
-	password = config.GetString("WAREHOUSE_JOBS_DB_PASSWORD", "ubuntu") // Reading secrets from
-	sslMode = config.GetString("WAREHOUSE_JOBS_DB_SSL_MODE", "disable")
-	triggerUploadsMap = map[string]bool{}
-	config.RegisterDurationConfigVariable(120, &longRunningUploadStatThresholdInMin, true, time.Minute, []string{"Warehouse.longRunningUploadStatThreshold", "Warehouse.longRunningUploadStatThresholdInMin"}...)
-	runningMode = config.GetString("Warehouse.runningMode", "")
-	config.RegisterBoolConfigVariable(true, &ShouldForceSetLowerVersion, false, "SQLMigrator.forceSetLowerVersion")
-	config.RegisterDurationConfigVariable(30, &tableCountQueryTimeout, true, time.Second, []string{"Warehouse.tableCountQueryTimeout", "Warehouse.tableCountQueryTimeoutInS"}...)
-	config.RegisterDurationConfigVariable(5, &dbHandleTimeout, true, time.Minute, []string{"Warehouse.dbHandleTimeout", "Warehouse.dbHanndleTimeoutInMin"}...)
-
-	appName = misc.DefaultString("rudder-server").OnError(os.Hostname())
->>>>>>> 09a3c134
 }
 
 func getUploadFreqInS(syncFrequency string) int64 {
@@ -279,32 +231,6 @@
 		for _, source := range wConfig.Sources {
 			for _, destination := range source.Destinations {
 				enabledDestinations[destination.DestinationDefinition.Name] = true
-<<<<<<< HEAD
-				if slices.Contains(warehouseutils.WarehouseDestinations, destination.DestinationDefinition.Name) {
-					router, ok := dstToWhRouter[destination.DestinationDefinition.Name]
-					if !ok {
-						a.logger.Info("Starting a new Warehouse Destination Router: ", destination.DestinationDefinition.Name)
-						router, err := newRouter(
-							ctx,
-							destination.DestinationDefinition.Name,
-							a.conf,
-							a.logger,
-							a.stats,
-							a.wrappedDBHandle,
-							a.notifier,
-							a.tenantManager,
-							a.controlPlaneClient,
-							a.bcManager,
-						)
-						if err != nil {
-							return fmt.Errorf("setup warehouse %q: %w", destination.DestinationDefinition.Name, err)
-						}
-						dstToWhRouter[destination.DestinationDefinition.Name] = router
-					} else {
-						a.logger.Debug("Enabling existing Destination: ", destination.DestinationDefinition.Name)
-						router.Enable()
-					}
-=======
 
 				if !slices.Contains(warehouseutils.WarehouseDestinations, destination.DestinationDefinition.Name) {
 					continue
@@ -315,7 +241,6 @@
 					pkgLogger.Debug("Enabling existing Destination: ", destination.DestinationDefinition.Name)
 					router.Enable()
 					continue
->>>>>>> 09a3c134
 				}
 
 				pkgLogger.Info("Starting a new Warehouse Destination Router: ", destination.DestinationDefinition.Name)
@@ -915,19 +840,12 @@
 		return fmt.Errorf("cannot setup pgnotifier: %w", err)
 	}
 
-<<<<<<< HEAD
-	// Setting up reporting client
-	// only if standalone or embedded connecting to diff DB for warehouse
-	if (a.isStandAlone() && a.isMaster()) || (misc.GetConnectionString() != psqlInfo) {
-		reporting := a.application.Features().Reporting.Setup(a.bcConfig)
-=======
 	// Setting up reporting client only if standalone master or embedded connecting to different DB for warehouse
 	// A different DB for warehouse is used when:
 	// 1. MultiTenant (uses RDS)
 	// 2. rudderstack-postgresql-warehouse pod in Hosted and Enterprise
 	if (isStandAlone() && isMaster()) || (misc.GetConnectionString() != psqlInfo) {
 		reporting := application.Features().Reporting.Setup(backendconfig.DefaultBackendConfig)
->>>>>>> 09a3c134
 
 		g.Go(misc.WithBugsnagForWarehouse(func() error {
 			reporting.AddClient(gCtx, types.Config{ConnInfo: psqlInfo, ClientName: types.WarehouseReportingClient})
@@ -984,15 +902,6 @@
 		}))
 
 		g.Go(misc.WithBugsnagForWarehouse(func() error {
-<<<<<<< HEAD
-			archive.CronArchiver(gCtx, &archive.Archiver{
-				DB:          a.dbHandle,
-				Stats:       a.stats,
-				Logger:      a.logger.Child("archiver"),
-				FileManager: filemanager.New,
-				Multitenant: a.tenantManager,
-			})
-=======
 			archive.CronArchiver(gCtx, archive.New(
 				config.Default,
 				pkgLogger,
@@ -1001,7 +910,6 @@
 				filemanager.New,
 				tenantManager,
 			))
->>>>>>> 09a3c134
 			return nil
 		}))
 
