--- conflicted
+++ resolved
@@ -143,26 +143,16 @@
 }
 
 var (
-	application                         app.App
-	wrappedDBHandle                     *sqlquerywrapper.DB
-	notifier                            pgnotifier.PGNotifier
-	tenantManager                       *multitenant.Manager
-<<<<<<< HEAD
-	noOfSlaveWorkerRoutines             int
-=======
-	controlPlaneClient                  *controlplane.Client
->>>>>>> 9545713e
-	uploadFreqInS                       int64
-	lastProcessedMarkerMap              map[string]int64
-	lastProcessedMarkerExp              = expvar.NewMap("lastProcessedMarkerMap")
-	lastProcessedMarkerMapLock          sync.RWMutex
-<<<<<<< HEAD
-	maxStagingFileReadBufferCapacityInK int
-=======
-	warehouseMode                       string
->>>>>>> 9545713e
-	bcManager                           *backendConfigManager
-	pkgLogger                           logger.Logger
+	application                app.App
+	wrappedDBHandle            *sqlquerywrapper.DB
+	notifier                   pgnotifier.PGNotifier
+	tenantManager              *multitenant.Manager
+	uploadFreqInS              int64
+	lastProcessedMarkerMap     map[string]int64
+	lastProcessedMarkerExp     = expvar.NewMap("lastProcessedMarkerMap")
+	lastProcessedMarkerMapLock sync.RWMutex
+	bcManager                  *backendConfigManager
+	pkgLogger                  logger.Logger
 )
 
 const (
@@ -182,32 +172,8 @@
 
 func loadConfig() {
 	// Port where WH is running
-<<<<<<< HEAD
-	config.RegisterIntConfigVariable(4, &noOfSlaveWorkerRoutines, true, 1, "Warehouse.noOfSlaveWorkerRoutines")
 	config.RegisterInt64ConfigVariable(1800, &uploadFreqInS, true, 1, "Warehouse.uploadFreqInS")
 	lastProcessedMarkerMap = map[string]int64{}
-
-	config.RegisterIntConfigVariable(10240, &maxStagingFileReadBufferCapacityInK, true, 1, "Warehouse.maxStagingFileReadBufferCapacityInK")
-=======
-	config.RegisterIntConfigVariable(8082, &webPort, false, 1, "Warehouse.webPort")
-	config.RegisterInt64ConfigVariable(1800, &uploadFreqInS, true, 1, "Warehouse.uploadFreqInS")
-	lastProcessedMarkerMap = map[string]int64{}
-	config.RegisterStringConfigVariable("embedded", &warehouseMode, false, "Warehouse.mode")
-	host = config.GetString("WAREHOUSE_JOBS_DB_HOST", "localhost")
-	user = config.GetString("WAREHOUSE_JOBS_DB_USER", "ubuntu")
-	dbname = config.GetString("WAREHOUSE_JOBS_DB_DB_NAME", "ubuntu")
-	port = config.GetInt("WAREHOUSE_JOBS_DB_PORT", 5432)
-	password = config.GetString("WAREHOUSE_JOBS_DB_PASSWORD", "ubuntu") // Reading secrets from
-	sslMode = config.GetString("WAREHOUSE_JOBS_DB_SSL_MODE", "disable")
-	triggerUploadsMap = map[string]bool{}
-	config.RegisterDurationConfigVariable(120, &longRunningUploadStatThresholdInMin, true, time.Minute, []string{"Warehouse.longRunningUploadStatThreshold", "Warehouse.longRunningUploadStatThresholdInMin"}...)
-	runningMode = config.GetString("Warehouse.runningMode", "")
-	config.RegisterBoolConfigVariable(true, &ShouldForceSetLowerVersion, false, "SQLMigrator.forceSetLowerVersion")
-	config.RegisterDurationConfigVariable(30, &tableCountQueryTimeout, true, time.Second, []string{"Warehouse.tableCountQueryTimeout", "Warehouse.tableCountQueryTimeoutInS"}...)
-	config.RegisterDurationConfigVariable(5, &dbHandleTimeout, true, time.Minute, []string{"Warehouse.dbHandleTimeout", "Warehouse.dbHanndleTimeoutInMin"}...)
-
-	appName = misc.DefaultString("rudder-server").OnError(os.Hostname())
->>>>>>> 9545713e
 }
 
 func getUploadFreqInS(syncFrequency string) int64 {
