package warehouse

import (
	"context"
	"database/sql"
	"encoding/json"
	"errors"
	"fmt"
	"io"
	"net/http"
	"runtime"
	"sort"
	"strconv"
	"strings"
	"sync"
	"time"

	"github.com/rudderlabs/rudder-server/warehouse/deltalake"

	"github.com/bugsnag/bugsnag-go/v2"
	"github.com/lib/pq"
	"github.com/rudderlabs/rudder-server/app"
	"github.com/rudderlabs/rudder-server/config"
	backendconfig "github.com/rudderlabs/rudder-server/config/backend-config"
	"github.com/rudderlabs/rudder-server/jobsdb"
	"github.com/rudderlabs/rudder-server/rruntime"
	"github.com/rudderlabs/rudder-server/services/db"
	destinationdebugger "github.com/rudderlabs/rudder-server/services/debugger/destination"
	"github.com/rudderlabs/rudder-server/services/pgnotifier"
	migrator "github.com/rudderlabs/rudder-server/services/sql-migrator"
	"github.com/rudderlabs/rudder-server/services/validators"
	"github.com/rudderlabs/rudder-server/utils"
	"github.com/rudderlabs/rudder-server/utils/logger"
	"github.com/rudderlabs/rudder-server/utils/misc"
	"github.com/rudderlabs/rudder-server/utils/timeutil"
	"github.com/rudderlabs/rudder-server/utils/types"
	"github.com/rudderlabs/rudder-server/warehouse/manager"
	warehouseutils "github.com/rudderlabs/rudder-server/warehouse/utils"
	"github.com/thoas/go-funk"
	"github.com/tidwall/gjson"
	"golang.org/x/sync/errgroup"
)

var (
	application                         app.Interface
	webPort                             int
	dbHandle                            *sql.DB
	notifier                            pgnotifier.PgNotifierT
	noOfSlaveWorkerRoutines             int
	uploadFreqInS                       int64
	stagingFilesSchemaPaginationSize    int
	mainLoopSleep                       time.Duration
	stagingFilesBatchSize               int
	crashRecoverWarehouses              []string
	inRecoveryMap                       map[string]bool
	lastProcessedMarkerMap              map[string]int64
	lastProcessedMarkerMapLock          sync.RWMutex
	warehouseMode                       string
	warehouseSyncPreFetchCount          int
	warehouseSyncFreqIgnore             bool
	minRetryAttempts                    int
	retryTimeWindow                     time.Duration
	maxStagingFileReadBufferCapacityInK int
	connectionsMap                      map[string]map[string]warehouseutils.WarehouseT // destID -> sourceID -> warehouse map
	connectionsMapLock                  sync.RWMutex
	triggerUploadsMap                   map[string]bool // `whType:sourceID:destinationID` -> boolean value representing if an upload was triggered or not
	triggerUploadsMapLock               sync.RWMutex
	sourceIDsByWorkspace                map[string][]string // workspaceID -> []sourceIDs
	sourceIDsByWorkspaceLock            sync.RWMutex
	longRunningUploadStatThresholdInMin time.Duration
	pkgLogger                           logger.LoggerI
	numLoadFileUploadWorkers            int
	slaveUploadTimeout                  time.Duration
	runningMode                         string
	uploadStatusTrackFrequency          time.Duration
	uploadAllocatorSleep                time.Duration
	waitForConfig                       time.Duration
	waitForWorkerSleep                  time.Duration
	uploadBufferTimeInMin               int
	ShouldForceSetLowerVersion          bool
<<<<<<< HEAD
=======
	useParquetLoadFilesRS               bool
	skipDeepEqualSchemas                 bool
>>>>>>> e32e0f6f
)

var (
	host, user, password, dbname, sslmode string
	port                                  int
)

// warehouses worker modes
const (
	MasterMode        = "master"
	SlaveMode         = "slave"
	MasterSlaveMode   = "master_and_slave"
	EmbeddedMode      = "embedded"
	PooledWHSlaveMode = "embedded_master"
)

const (
	DegradedMode        = "degraded"
	triggerUploadQPName = "triggerUpload"
)

type WorkerIdentifierT string
type JobIDT int64

type HandleT struct {
	destType                          string
	warehouses                        []warehouseutils.WarehouseT
	dbHandle                          *sql.DB
	notifier                          pgnotifier.PgNotifierT
	isEnabled                         bool
	configSubscriberLock              sync.RWMutex
	workerChannelMap                  map[string]chan *UploadJobT
	workerChannelMapLock              sync.RWMutex
	initialConfigFetched              bool
	inProgressMap                     map[WorkerIdentifierT][]JobIDT
	inProgressMapLock                 sync.RWMutex
	areBeingEnqueuedLock              sync.RWMutex
	noOfWorkers                       int
	activeWorkerCount                 int
	activeWorkerCountLock             sync.RWMutex
	maxConcurrentUploadJobs           int
	allowMultipleSourcesForJobsPickup bool

	backgroundCancel context.CancelFunc
	backgroundGroup  errgroup.Group
	backgroundWait   func() error
}

type ErrorResponseT struct {
	Error string
}

func Init4() {
	loadConfig()
	pkgLogger = logger.NewLogger().Child("warehouse")
}

func loadConfig() {
	//Port where WH is running
	config.RegisterIntConfigVariable(8082, &webPort, false, 1, "Warehouse.webPort")
	config.RegisterIntConfigVariable(4, &noOfSlaveWorkerRoutines, true, 1, "Warehouse.noOfSlaveWorkerRoutines")
	config.RegisterIntConfigVariable(960, &stagingFilesBatchSize, true, 1, "Warehouse.stagingFilesBatchSize")
	config.RegisterInt64ConfigVariable(1800, &uploadFreqInS, true, 1, "Warehouse.uploadFreqInS")
	config.RegisterDurationConfigVariable(time.Duration(5), &mainLoopSleep, true, time.Second, []string{"Warehouse.mainLoopSleep", "Warehouse.mainLoopSleepInS"}...)
	crashRecoverWarehouses = []string{warehouseutils.RS, warehouseutils.POSTGRES, warehouseutils.MSSQL, warehouseutils.AZURE_SYNAPSE, warehouseutils.DELTALAKE}
	inRecoveryMap = map[string]bool{}
	lastProcessedMarkerMap = map[string]int64{}
	config.RegisterStringConfigVariable("embedded", &warehouseMode, false, "Warehouse.mode")
	host = config.GetEnv("WAREHOUSE_JOBS_DB_HOST", "localhost")
	user = config.GetEnv("WAREHOUSE_JOBS_DB_USER", "ubuntu")
	dbname = config.GetEnv("WAREHOUSE_JOBS_DB_DB_NAME", "ubuntu")
	port, _ = strconv.Atoi(config.GetEnv("WAREHOUSE_JOBS_DB_PORT", "5432"))
	password = config.GetEnv("WAREHOUSE_JOBS_DB_PASSWORD", "ubuntu") // Reading secrets from
	sslmode = config.GetEnv("WAREHOUSE_JOBS_DB_SSL_MODE", "disable")
	config.RegisterIntConfigVariable(10, &warehouseSyncPreFetchCount, true, 1, "Warehouse.warehouseSyncPreFetchCount")
	config.RegisterIntConfigVariable(100, &stagingFilesSchemaPaginationSize, true, 1, "Warehouse.stagingFilesSchemaPaginationSize")
	config.RegisterBoolConfigVariable(false, &warehouseSyncFreqIgnore, true, "Warehouse.warehouseSyncFreqIgnore")
	config.RegisterIntConfigVariable(3, &minRetryAttempts, true, 1, "Warehouse.minRetryAttempts")
	config.RegisterDurationConfigVariable(time.Duration(180), &retryTimeWindow, true, time.Minute, []string{"Warehouse.retryTimeWindow", "Warehouse.retryTimeWindowInMins"}...)
	connectionsMap = map[string]map[string]warehouseutils.WarehouseT{}
	triggerUploadsMap = map[string]bool{}
	sourceIDsByWorkspace = map[string][]string{}
	config.RegisterIntConfigVariable(10240, &maxStagingFileReadBufferCapacityInK, true, 1, "Warehouse.maxStagingFileReadBufferCapacityInK")
	config.RegisterDurationConfigVariable(time.Duration(120), &longRunningUploadStatThresholdInMin, true, time.Minute, []string{"Warehouse.longRunningUploadStatThreshold", "Warehouse.longRunningUploadStatThresholdInMin"}...)
	config.RegisterDurationConfigVariable(time.Duration(10), &slaveUploadTimeout, true, time.Minute, []string{"Warehouse.slaveUploadTimeout", "Warehouse.slaveUploadTimeoutInMin"}...)
	config.RegisterIntConfigVariable(8, &numLoadFileUploadWorkers, true, 1, "Warehouse.numLoadFileUploadWorkers")
	runningMode = config.GetEnv("RSERVER_WAREHOUSE_RUNNING_MODE", "")
	config.RegisterDurationConfigVariable(time.Duration(30), &uploadStatusTrackFrequency, false, time.Minute, []string{"Warehouse.uploadStatusTrackFrequency", "Warehouse.uploadStatusTrackFrequencyInMin"}...)
	config.RegisterIntConfigVariable(180, &uploadBufferTimeInMin, false, 1, "Warehouse.uploadBufferTimeInMin")
	config.RegisterDurationConfigVariable(time.Duration(5), &uploadAllocatorSleep, false, time.Second, []string{"Warehouse.uploadAllocatorSleep", "Warehouse.uploadAllocatorSleepInS"}...)
	config.RegisterDurationConfigVariable(time.Duration(5), &waitForConfig, false, time.Second, []string{"Warehouse.waitForConfig", "Warehouse.waitForConfigInS"}...)
	config.RegisterDurationConfigVariable(time.Duration(5), &waitForWorkerSleep, false, time.Second, []string{"Warehouse.waitForWorkerSleep", "Warehouse.waitForWorkerSleepInS"}...)
	config.RegisterBoolConfigVariable(true, &ShouldForceSetLowerVersion, false, "SQLMigrator.forceSetLowerVersion")
<<<<<<< HEAD
=======
	config.RegisterBoolConfigVariable(false, &useParquetLoadFilesRS, true, "Warehouse.useParquetLoadFilesRS")
	config.RegisterBoolConfigVariable(false, &skipDeepEqualSchemas, true, "Warehouse.skipDeepEqualSchemas")
>>>>>>> e32e0f6f
}

// get name of the worker (`destID_namespace`) to be stored in map wh.workerChannelMap
func (wh *HandleT) workerIdentifier(warehouse warehouseutils.WarehouseT) (identifier string) {
	identifier = fmt.Sprintf(`%s_%s`, warehouse.Destination.ID, warehouse.Namespace)

	if wh.allowMultipleSourcesForJobsPickup {
		identifier = fmt.Sprintf(`%s_%s_%s`, warehouse.Source.ID, warehouse.Destination.ID, warehouse.Namespace)
	}
	return
}

func (wh *HandleT) getActiveWorkerCount() int {
	wh.activeWorkerCountLock.Lock()
	defer wh.activeWorkerCountLock.Unlock()
	return wh.activeWorkerCount
}

func (wh *HandleT) decrementActiveWorkers() {
	// decrement number of workers actively engaged
	wh.activeWorkerCountLock.Lock()
	wh.activeWorkerCount--
	wh.activeWorkerCountLock.Unlock()
}

func (wh *HandleT) incrementActiveWorkers() {
	// increment number of workers actively engaged
	wh.activeWorkerCountLock.Lock()
	wh.activeWorkerCount++
	wh.activeWorkerCountLock.Unlock()
}

func (wh *HandleT) initWorker() chan *UploadJobT {
	workerChan := make(chan *UploadJobT, 1000)
	for i := 0; i < wh.maxConcurrentUploadJobs; i++ {
		wh.backgroundGroup.Go(func() error {
			for uploadJob := range workerChan {
				wh.incrementActiveWorkers()
				err := wh.handleUploadJob(uploadJob)
				if err != nil {
					pkgLogger.Errorf("[WH] Failed in handle Upload jobs for worker: %+w", err)
				}
				wh.removeDestInProgress(uploadJob.warehouse, uploadJob.upload.ID)
				wh.decrementActiveWorkers()
			}
			return nil
		})
	}
	return workerChan
}

func (wh *HandleT) handleUploadJob(uploadJob *UploadJobT) (err error) {
	// Process the upload job
	err = uploadJob.run()
	return
}

func (wh *HandleT) backendConfigSubscriber() {
	ch := make(chan utils.DataEvent)
	backendconfig.Subscribe(ch, backendconfig.TopicBackendConfig)
	for {
		config := <-ch
		wh.configSubscriberLock.Lock()
		wh.warehouses = []warehouseutils.WarehouseT{}
		allSources := config.Data.(backendconfig.ConfigT)
		sourceIDsByWorkspaceLock.Lock()
		sourceIDsByWorkspace = map[string][]string{}
		pkgLogger.Infof(`Received updated workspace config`)
		for _, source := range allSources.Sources {
			if _, ok := sourceIDsByWorkspace[source.WorkspaceID]; !ok {
				sourceIDsByWorkspace[source.WorkspaceID] = []string{}
			}
			sourceIDsByWorkspace[source.WorkspaceID] = append(sourceIDsByWorkspace[source.WorkspaceID], source.ID)

			if len(source.Destinations) == 0 {
				continue
			}
			for _, destination := range source.Destinations {
				if destination.DestinationDefinition.Name != wh.destType {
					continue
				}
				namespace := wh.getNamespace(destination.Config, source, destination, wh.destType)
				warehouse := warehouseutils.WarehouseT{
					Source:      source,
					Destination: destination,
					Namespace:   namespace,
					Type:        wh.destType,
					Identifier:  warehouseutils.GetWarehouseIdentifier(wh.destType, source.ID, destination.ID),
				}
				wh.warehouses = append(wh.warehouses, warehouse)

				workerName := wh.workerIdentifier(warehouse)
				wh.workerChannelMapLock.Lock()
				// spawn one worker for each unique destID_namespace
				// check this commit to https://github.com/rudderlabs/rudder-server/pull/476/commits/fbfddf167aa9fc63485fe006d34e6881f5019667
				// to avoid creating goroutine for disabled sources/destiantions
				if _, ok := wh.workerChannelMap[workerName]; !ok {
					workerChan := wh.initWorker()
					wh.workerChannelMap[workerName] = workerChan
				}
				wh.workerChannelMapLock.Unlock()

				connectionsMapLock.Lock()
				if connectionsMap[destination.ID] == nil {
					connectionsMap[destination.ID] = map[string]warehouseutils.WarehouseT{}
				}
				if warehouse.Destination.Config["sslMode"] == "verify-ca" {
					if err := warehouseutils.WriteSSLKeys(warehouse.Destination); err.IsError() {
						pkgLogger.Error(err.Error())
						persisteSSLFileErrorStat(wh.destType, destination.Name, destination.ID, source.Name, source.ID, err.GetErrTag())
					}
				}
				connectionsMap[destination.ID][source.ID] = warehouse
				connectionsMapLock.Unlock()

				if warehouseutils.IDResolutionEnabled() && misc.ContainsString(warehouseutils.IdentityEnabledWarehouses, warehouse.Type) {
					wh.setupIdentityTables(warehouse)
					if shouldPopulateHistoricIdentities && warehouse.Destination.Enabled {
						// non blocking populate historic identities
						wh.populateHistoricIdentities(warehouse)
					}
				}
			}
		}
		pkgLogger.Infof("Releasing config subscriber lock: %s", wh.destType)
		sourceIDsByWorkspaceLock.Unlock()
		wh.configSubscriberLock.Unlock()
		wh.initialConfigFetched = true
	}
}

// getNamespace sets namespace name in the following order
// 	1. user set name from destinationConfig
// 	2. from existing record in wh_schemas with same source + dest combo
// 	3. convert source name
func (wh *HandleT) getNamespace(config interface{}, source backendconfig.SourceT, destination backendconfig.DestinationT, destType string) string {
	configMap := config.(map[string]interface{})
	var namespace string
	if destType == warehouseutils.CLICKHOUSE {
		//TODO: Handle if configMap["database"] is nil
		return configMap["database"].(string)
	}
	if configMap["namespace"] != nil {
		namespace = configMap["namespace"].(string)
		if len(strings.TrimSpace(namespace)) > 0 {
			return warehouseutils.ToProviderCase(destType, warehouseutils.ToSafeNamespace(destType, namespace))
		}
	}
	var exists bool
	if namespace, exists = warehouseutils.GetNamespace(source, destination, wh.dbHandle); !exists {
		namespace = warehouseutils.ToProviderCase(destType, warehouseutils.ToSafeNamespace(destType, source.Name))
	}
	return namespace
}

func (wh *HandleT) getStagingFiles(warehouse warehouseutils.WarehouseT, startID int64, endID int64) ([]*StagingFileT, error) {
	sqlStatement := fmt.Sprintf(`SELECT id, location, status, metadata->>'time_window_year', metadata->>'time_window_month', metadata->>'time_window_day', metadata->>'time_window_hour'
                                FROM %[1]s
								WHERE %[1]s.id >= %[2]v AND %[1]s.id <= %[3]v AND %[1]s.source_id='%[4]s' AND %[1]s.destination_id='%[5]s'
								ORDER BY id ASC`,
		warehouseutils.WarehouseStagingFilesTable, startID, endID, warehouse.Source.ID, warehouse.Destination.ID)
	rows, err := wh.dbHandle.Query(sqlStatement)
	if err != nil && err != sql.ErrNoRows {
		panic(fmt.Errorf("Query: %s failed with Error : %w", sqlStatement, err))
	}
	defer rows.Close()

	var stagingFilesList []*StagingFileT
	for rows.Next() {
		var jsonUpload StagingFileT
		var timeWindowYear, timeWindowMonth, timeWindowDay, timeWindowHour sql.NullInt64
		err := rows.Scan(&jsonUpload.ID, &jsonUpload.Location, &jsonUpload.Status, &timeWindowYear, &timeWindowMonth, &timeWindowDay, &timeWindowHour)
		if err != nil {
			panic(fmt.Errorf("Failed to scan result from query: %s\nwith Error : %w", sqlStatement, err))
		}
		jsonUpload.TimeWindow = time.Date(int(timeWindowYear.Int64), time.Month(timeWindowMonth.Int64), int(timeWindowDay.Int64), int(timeWindowHour.Int64), 0, 0, 0, time.UTC)
		stagingFilesList = append(stagingFilesList, &jsonUpload)
	}

	return stagingFilesList, nil
}

func (wh *HandleT) getPendingStagingFiles(warehouse warehouseutils.WarehouseT) ([]*StagingFileT, error) {
	var lastStagingFileID int64
	sqlStatement := fmt.Sprintf(`SELECT end_staging_file_id FROM %[1]s WHERE %[1]s.destination_type='%[2]s' AND %[1]s.source_id='%[3]s' AND %[1]s.destination_id='%[4]s' ORDER BY %[1]s.id DESC`, warehouseutils.WarehouseUploadsTable, warehouse.Type, warehouse.Source.ID, warehouse.Destination.ID)

	err := wh.dbHandle.QueryRow(sqlStatement).Scan(&lastStagingFileID)
	if err != nil && err != sql.ErrNoRows {
		panic(fmt.Errorf("Query: %s failed with Error : %w", sqlStatement, err))
	}

	sqlStatement = fmt.Sprintf(`SELECT id, location, status, first_event_at, last_event_at, metadata->>'source_batch_id', metadata->>'source_task_id', metadata->>'source_task_run_id', metadata->>'source_job_id', metadata->>'source_job_run_id', metadata->>'use_rudder_storage', metadata->>'time_window_year', metadata->>'time_window_month', metadata->>'time_window_day', metadata->>'time_window_hour'
                                FROM %[1]s
								WHERE %[1]s.id > %[2]v AND %[1]s.source_id='%[3]s' AND %[1]s.destination_id='%[4]s'
								ORDER BY id ASC`,
		warehouseutils.WarehouseStagingFilesTable, lastStagingFileID, warehouse.Source.ID, warehouse.Destination.ID)
	rows, err := wh.dbHandle.Query(sqlStatement)
	if err != nil && err != sql.ErrNoRows {
		panic(fmt.Errorf("Query: %s failed with Error : %w", sqlStatement, err))
	}
	defer rows.Close()

	var stagingFilesList []*StagingFileT
	var firstEventAt, lastEventAt sql.NullTime
	var sourceBatchID, sourceTaskID, sourceTaskRunID, sourceJobID, sourceJobRunID sql.NullString
	var timeWindowYear, timeWindowMonth, timeWindowDay, timeWindowHour sql.NullInt64
	var UseRudderStorage sql.NullBool
	for rows.Next() {
		var jsonUpload StagingFileT
		err := rows.Scan(&jsonUpload.ID, &jsonUpload.Location, &jsonUpload.Status, &firstEventAt, &lastEventAt, &sourceBatchID, &sourceTaskID, &sourceTaskRunID, &sourceJobID, &sourceJobRunID, &UseRudderStorage, &timeWindowYear, &timeWindowMonth, &timeWindowDay, &timeWindowHour)
		if err != nil {
			panic(fmt.Errorf("Failed to scan result from query: %s\nwith Error : %w", sqlStatement, err))
		}
		jsonUpload.FirstEventAt = firstEventAt.Time
		jsonUpload.LastEventAt = lastEventAt.Time
		jsonUpload.TimeWindow = time.Date(int(timeWindowYear.Int64), time.Month(timeWindowMonth.Int64), int(timeWindowDay.Int64), int(timeWindowHour.Int64), 0, 0, 0, time.UTC)
		jsonUpload.UseRudderStorage = UseRudderStorage.Bool
		// add cloud sources metadata
		jsonUpload.SourceBatchID = sourceBatchID.String
		jsonUpload.SourceTaskID = sourceTaskID.String
		jsonUpload.SourceTaskRunID = sourceTaskRunID.String
		jsonUpload.SourceJobID = sourceJobID.String
		jsonUpload.SourceJobRunID = sourceJobRunID.String
		stagingFilesList = append(stagingFilesList, &jsonUpload)
	}

	return stagingFilesList, nil
}

func (wh *HandleT) initUpload(warehouse warehouseutils.WarehouseT, jsonUploadsList []*StagingFileT, isUploadTriggered bool, priority int) {
	sqlStatement := fmt.Sprintf(`INSERT INTO %s (source_id, namespace, destination_id, destination_type, start_staging_file_id, end_staging_file_id, start_load_file_id, end_load_file_id, status, schema, error, metadata, first_event_at, last_event_at, created_at, updated_at)
	VALUES ($1, $2, $3, $4, $5, $6 ,$7, $8, $9, $10, $11, $12, $13, $14, $15, $16) RETURNING id`, warehouseutils.WarehouseUploadsTable)
	pkgLogger.Infof("WH: %s: Creating record in %s table: %v", wh.destType, warehouseutils.WarehouseUploadsTable, sqlStatement)
	stmt, err := wh.dbHandle.Prepare(sqlStatement)
	if err != nil {
		panic(err)
	}
	defer stmt.Close()

	startJSONID := jsonUploadsList[0].ID
	endJSONID := jsonUploadsList[len(jsonUploadsList)-1].ID
	namespace := warehouse.Namespace

	var firstEventAt, lastEventAt time.Time
	if ok := jsonUploadsList[0].FirstEventAt.IsZero(); !ok {
		firstEventAt = jsonUploadsList[0].FirstEventAt
	}
	if ok := jsonUploadsList[len(jsonUploadsList)-1].LastEventAt.IsZero(); !ok {
		lastEventAt = jsonUploadsList[len(jsonUploadsList)-1].LastEventAt
	}

	now := timeutil.Now()
	metadataMap := map[string]interface{}{
		"use_rudder_storage": jsonUploadsList[0].UseRudderStorage,
		"source_batch_id":    jsonUploadsList[0].SourceBatchID,
		"source_task_id":     jsonUploadsList[0].SourceTaskID,
		"source_task_run_id": jsonUploadsList[0].SourceTaskRunID,
		"source_job_id":      jsonUploadsList[0].SourceJobID,
		"source_job_run_id":  jsonUploadsList[0].SourceJobRunID,
		"load_file_type":     warehouseutils.GetLoadFileType(wh.destType),
	}
	if isUploadTriggered {
		// set priority to 50 if the upload was manually triggered
		metadataMap["priority"] = 50
	}
	if priority != 0 {
		metadataMap["priority"] = priority
	}
	metadata, err := json.Marshal(metadataMap)
	if err != nil {
		panic(err)
	}
	row := stmt.QueryRow(warehouse.Source.ID, namespace, warehouse.Destination.ID, wh.destType, startJSONID, endJSONID, 0, 0, Waiting, "{}", "{}", metadata, firstEventAt, lastEventAt, now, now)

	var uploadID int64
	err = row.Scan(&uploadID)
	if err != nil {
		panic(err)
	}
}

func (wh *HandleT) setDestInProgress(warehouse warehouseutils.WarehouseT, jobID int64) {
	identifier := wh.workerIdentifier(warehouse)
	wh.inProgressMapLock.Lock()
	defer wh.inProgressMapLock.Unlock()
	wh.inProgressMap[WorkerIdentifierT(identifier)] = append(wh.inProgressMap[WorkerIdentifierT(identifier)], JobIDT(jobID))
}

func (wh *HandleT) removeDestInProgress(warehouse warehouseutils.WarehouseT, jobID int64) {
	wh.inProgressMapLock.Lock()
	defer wh.inProgressMapLock.Unlock()
	if idx, inProgess := wh.isUploadJobInProgress(warehouse, jobID); inProgess {
		identifier := wh.workerIdentifier(warehouse)
		wh.inProgressMap[WorkerIdentifierT(identifier)] = removeFromJobsIDT(wh.inProgressMap[WorkerIdentifierT(identifier)], idx)
	}
}

func (wh *HandleT) isUploadJobInProgress(warehouse warehouseutils.WarehouseT, jobID int64) (inProgressIdx int, inProgress bool) {
	identifier := wh.workerIdentifier(warehouse)
	for idx, id := range wh.inProgressMap[WorkerIdentifierT(identifier)] {
		if jobID == int64(id) {
			inProgress = true
			inProgressIdx = idx
			return
		}
	}
	return
}

func removeFromJobsIDT(slice []JobIDT, idx int) []JobIDT {
	return append(slice[:idx], slice[idx+1:]...)
}

func getUploadFreqInS(syncFrequency string) int64 {
	freqInS := uploadFreqInS
	if syncFrequency != "" {
		freqInMin, _ := strconv.ParseInt(syncFrequency, 10, 64)
		freqInS = freqInMin * 60
	}
	return freqInS
}

func uploadFrequencyExceeded(warehouse warehouseutils.WarehouseT, syncFrequency string) bool {
	freqInS := getUploadFreqInS(syncFrequency)
	lastProcessedMarkerMapLock.Lock()
	defer lastProcessedMarkerMapLock.Unlock()
	if lastExecTime, ok := lastProcessedMarkerMap[warehouse.Identifier]; ok && timeutil.Now().Unix()-lastExecTime < freqInS {
		return true
	}
	return false
}

func setLastProcessedMarker(warehouse warehouseutils.WarehouseT) {
	lastProcessedMarkerMapLock.Lock()
	defer lastProcessedMarkerMapLock.Unlock()
	lastProcessedMarkerMap[warehouse.Identifier] = time.Now().Unix()
}

func (wh *HandleT) createUploadJobsFromStagingFiles(warehouse warehouseutils.WarehouseT, whManager manager.ManagerI, stagingFilesList []*StagingFileT, priority int) {
	// count := 0
	// Process staging files in batches of stagingFilesBatchSize
	// Eg. If there are 1000 pending staging files and stagingFilesBatchSize is 100,
	// Then we create 10 new entries in wh_uploads table each with 100 staging files
	var stagingFilesInUpload []*StagingFileT
	var counter int
	uploadTriggered := isUploadTriggered(warehouse)
	initUpload := func() {
		wh.initUpload(warehouse, stagingFilesInUpload, uploadTriggered, priority)
		stagingFilesInUpload = []*StagingFileT{}
		counter = 0
	}
	for idx, sFile := range stagingFilesList {
		if idx > 0 && counter > 0 && sFile.UseRudderStorage != stagingFilesList[idx-1].UseRudderStorage {
			initUpload()
		}

		stagingFilesInUpload = append(stagingFilesInUpload, sFile)
		counter++
		if counter == stagingFilesBatchSize || idx == len(stagingFilesList)-1 {
			initUpload()
		}
	}

	// reset upload trigger if the upload was triggered
	if uploadTriggered {
		clearTriggeredUpload(warehouse)
	}
}

func (wh *HandleT) getLatestUploadStatus(warehouse warehouseutils.WarehouseT) (uploadID int64, status string, priority int) {
	sqlStatement := fmt.Sprintf(`SELECT id, status, COALESCE(metadata->>'priority', '100')::int FROM %[1]s WHERE %[1]s.destination_type='%[2]s' AND %[1]s.source_id='%[3]s' AND %[1]s.destination_id='%[4]s' ORDER BY id DESC LIMIT 1`, warehouseutils.WarehouseUploadsTable, wh.destType, warehouse.Source.ID, warehouse.Destination.ID)
	err := wh.dbHandle.QueryRow(sqlStatement).Scan(&uploadID, &status, &priority)
	if err != nil && err != sql.ErrNoRows {
		pkgLogger.Errorf(`Error getting latest upload status for warehouse: %v`, err)
	}
	return
}

func (wh *HandleT) deleteWaitingUploadJob(jobID int64) {
	sqlStatement := fmt.Sprintf(`DELETE FROM %s WHERE id = %d AND status = '%s'`, warehouseutils.WarehouseUploadsTable, jobID, Waiting)
	_, err := wh.dbHandle.Exec(sqlStatement)
	if err != nil {
		pkgLogger.Errorf(`Error deleting upload job: %d in waiting state: %v`, jobID, err)
	}
}

func (wh *HandleT) createJobs(warehouse warehouseutils.WarehouseT) (err error) {
	whManager, err := manager.New(wh.destType)
	if err != nil {
		return err
	}

	// Step 1: Crash recovery after restart
	// Remove pending temp tables in Redshift etc.
	_, ok := inRecoveryMap[warehouse.Destination.ID]
	if ok {
		pkgLogger.Infof("[WH]: Crash recovering for %s:%s", wh.destType, warehouse.Destination.ID)
		err = whManager.CrashRecover(warehouse)
		if err != nil {
			return err
		}
		delete(inRecoveryMap, warehouse.Destination.ID)
	}

	if !wh.canCreateUpload(warehouse) {
		pkgLogger.Debugf("[WH]: Skipping upload loop since %s upload freq not exceeded", warehouse.Identifier)
		return nil
	}

	wh.areBeingEnqueuedLock.Lock()
	uploadID, uploadStatus, priority := wh.getLatestUploadStatus(warehouse)
	if uploadStatus == Waiting {
		// If it is present do nothing else delete it
		if _, inProgess := wh.isUploadJobInProgress(warehouse, uploadID); !inProgess {
			wh.deleteWaitingUploadJob(uploadID)
		}
	}
	wh.areBeingEnqueuedLock.Unlock()

	stagingFilesList, err := wh.getPendingStagingFiles(warehouse)
	if err != nil {
		pkgLogger.Errorf("[WH]: Failed to get pending staging files: %s with error %v", warehouse.Identifier, err)
		return err
	}
	if len(stagingFilesList) == 0 {
		pkgLogger.Debugf("[WH]: Found no pending staging files for %s", warehouse.Identifier)
		return nil
	}

	wh.createUploadJobsFromStagingFiles(warehouse, whManager, stagingFilesList, priority)
	setLastProcessedMarker(warehouse)
	return nil
}

func (wh *HandleT) sortWarehousesByOldestUnSyncedEventAt() (err error) {
	sqlStatement := fmt.Sprintf(`
		SELECT
			concat('%s', ':', source_id, ':', destination_id) as wh_identifier,
			CASE
				WHEN (status='exported_data' or status='aborted') THEN last_event_at
				ELSE first_event_at
				END AS oldest_unsynced_event
		FROM (
			SELECT
				ROW_NUMBER() OVER (PARTITION BY source_id, destination_id ORDER BY id desc) AS row_number,
				t.source_id, t.destination_id, t.last_event_at, t.first_event_at, t.status
			FROM
				wh_uploads t) grouped_uploads
		WHERE
			grouped_uploads.row_number = 1;`,
		wh.destType)

	rows, err := wh.dbHandle.Query(sqlStatement)
	if err != nil && err != sql.ErrNoRows {
		return err
	}
	defer rows.Close()

	oldestEventAtMap := map[string]time.Time{}

	for rows.Next() {
		var whIdentifier string
		var oldestUnSyncedEventAtNullTime sql.NullTime
		err := rows.Scan(&whIdentifier, &oldestUnSyncedEventAtNullTime)
		if err != nil {
			return err
		}
		oldestUnSyncedEventAt := oldestUnSyncedEventAtNullTime.Time
		if !oldestUnSyncedEventAtNullTime.Valid {
			oldestUnSyncedEventAt = timeutil.Now()
		}
		oldestEventAtMap[whIdentifier] = oldestUnSyncedEventAt
	}

	sort.Slice(wh.warehouses, func(i, j int) bool {
		var firstTime, secondTime time.Time
		var ok bool
		if firstTime, ok = oldestEventAtMap[warehouseutils.GetWarehouseIdentifier(wh.destType, wh.warehouses[i].Source.ID, wh.warehouses[i].Destination.ID)]; !ok {
			firstTime = timeutil.Now()
		}
		if secondTime, ok = oldestEventAtMap[warehouseutils.GetWarehouseIdentifier(wh.destType, wh.warehouses[j].Source.ID, wh.warehouses[j].Destination.ID)]; !ok {
			secondTime = timeutil.Now()
		}
		return firstTime.Before(secondTime)
	})
	return
}

func (wh *HandleT) mainLoop(ctx context.Context) {
	for {
		if !wh.isEnabled {
			select {
			case <-ctx.Done():
				return
			case <-time.After(mainLoopSleep):
			}
			continue
		}

		wg := sync.WaitGroup{}
		wh.configSubscriberLock.RLock()
		for _, warehouse := range wh.warehouses {
			w := warehouse
			wg.Add(1)
			rruntime.Go(func() {
				defer wg.Done()
				pkgLogger.Debugf("[WH] Processing Jobs for warehouse: %s", w.Identifier)
				err := wh.createJobs(w)
				if err != nil {
					pkgLogger.Errorf("[WH] Failed to process warehouse Jobs: %v", err)
				}
			})
		}
		wh.configSubscriberLock.RUnlock()
		wg.Wait()

		select {
		case <-ctx.Done():
			return
		case <-time.After(mainLoopSleep):
		}

	}
}

func (wh *HandleT) getUploadsToProcess(availableWorkers int, skipIdentifiers []string) ([]*UploadJobT, error) {

	var skipIdentifiersSQL string
	var partitionIdentifierSQL = `destination_id, namespace`

	if len(skipIdentifiers) > 0 {
		skipIdentifiersSQL = `and ((destination_id || '_' || namespace)) != ALL($1)`
	}

	if wh.allowMultipleSourcesForJobsPickup {
		if len(skipIdentifiers) > 0 {
			skipIdentifiersSQL = `and ((source_id || '_' || destination_id || '_' || namespace)) != ALL($1)`
		}
		partitionIdentifierSQL = fmt.Sprintf(`%s, %s`, "source_id", partitionIdentifierSQL)
	}

	sqlStatement := fmt.Sprintf(`
			SELECT
					id, status, schema, mergedSchema, namespace, source_id, destination_id, destination_type, start_staging_file_id, end_staging_file_id, start_load_file_id, end_load_file_id, error, metadata, timings->0 as firstTiming, timings->-1 as lastTiming, metadata->>'use_rudder_storage', timings, COALESCE(metadata->>'priority', '100')::int
				FROM (
					SELECT
						ROW_NUMBER() OVER (PARTITION BY %s ORDER BY COALESCE(metadata->>'priority', '100')::int ASC, id ASC) AS row_number,
						t.*
					FROM
						%s t
					WHERE
						t.destination_type = '%s' and t.in_progress=%t and t.status != '%s' and t.status != '%s' %s and COALESCE(metadata->>'nextRetryTime', now()::text)::timestamptz <= now()
				) grouped_uplaods
				WHERE
					grouped_uplaods.row_number = 1
				ORDER BY
					COALESCE(metadata->>'priority', '100')::int ASC, id ASC
				LIMIT %d;

		`, partitionIdentifierSQL, warehouseutils.WarehouseUploadsTable, wh.destType, false, ExportedData, Aborted, skipIdentifiersSQL, availableWorkers)

	var rows *sql.Rows
	var err error
	if len(skipIdentifiers) > 0 {
		rows, err = wh.dbHandle.Query(sqlStatement, pq.Array(skipIdentifiers))
	} else {
		rows, err = wh.dbHandle.Query(sqlStatement)
	}

	if err != nil && err != sql.ErrNoRows {
		return []*UploadJobT{}, err
	}

	if err == sql.ErrNoRows {
		return []*UploadJobT{}, nil
	}
	defer rows.Close()

	var uploadJobs []*UploadJobT
	for rows.Next() {
		var upload UploadT
		var schema json.RawMessage
		var mergedSchema json.RawMessage
		var firstTiming sql.NullString
		var lastTiming sql.NullString
		var useRudderStorage sql.NullBool
		err := rows.Scan(&upload.ID, &upload.Status, &schema, &mergedSchema, &upload.Namespace, &upload.SourceID, &upload.DestinationID, &upload.DestinationType, &upload.StartStagingFileID, &upload.EndStagingFileID, &upload.StartLoadFileID, &upload.EndLoadFileID, &upload.Error, &upload.Metadata, &firstTiming, &lastTiming, &useRudderStorage, &upload.TimingsObj, &upload.Priority)
		if err != nil {
			panic(fmt.Errorf("Failed to scan result from query: %s\nwith Error : %w", sqlStatement, err))
		}
		upload.UploadSchema = warehouseutils.JSONSchemaToMap(schema)
		upload.MergedSchema = warehouseutils.JSONSchemaToMap(mergedSchema)
		upload.UseRudderStorage = useRudderStorage.Bool
		// cloud sources info
		upload.SourceBatchID = gjson.GetBytes(upload.Metadata, "source_batch_id").String()
		upload.SourceTaskID = gjson.GetBytes(upload.Metadata, "source_task_id").String()
		upload.SourceTaskRunID = gjson.GetBytes(upload.Metadata, "source_task_run_id").String()
		upload.SourceJobID = gjson.GetBytes(upload.Metadata, "source_job_id").String()
		upload.SourceJobRunID = gjson.GetBytes(upload.Metadata, "source_job_run_id").String()
		// load file type
		upload.LoadFileType = gjson.GetBytes(upload.Metadata, "load_file_type").String()

		_, upload.FirstAttemptAt = warehouseutils.TimingFromJSONString(firstTiming)
		var lastStatus string
		lastStatus, upload.LastAttemptAt = warehouseutils.TimingFromJSONString(lastTiming)
		upload.Attempts = gjson.Get(string(upload.Error), fmt.Sprintf(`%s.attempt`, lastStatus)).Int()

		wh.configSubscriberLock.RLock()
		warehouse, ok := funk.Find(wh.warehouses, func(w warehouseutils.WarehouseT) bool {
			return w.Source.ID == upload.SourceID && w.Destination.ID == upload.DestinationID
		}).(warehouseutils.WarehouseT)
		wh.configSubscriberLock.RUnlock()

		if !ok {
			uploadJob := UploadJobT{
				upload:   &upload,
				dbHandle: wh.dbHandle,
			}
			err := fmt.Errorf("Unable to find source : %s or destination : %s, both or the connection between them", upload.SourceID, upload.DestinationID)
			uploadJob.setUploadError(err, Aborted)
			pkgLogger.Errorf("%v", err)
			continue
		}

		upload.SourceType = warehouse.Source.SourceDefinition.Name
		upload.SourceCategory = warehouse.Source.SourceDefinition.Category

		stagingFilesList, err := wh.getStagingFiles(warehouse, upload.StartStagingFileID, upload.EndStagingFileID)
		if err != nil {
			return nil, err
		}
		var stagingFileIDs []int64
		for _, stagingFile := range stagingFilesList {
			stagingFileIDs = append(stagingFileIDs, stagingFile.ID)
		}

		whManager, err := manager.New(wh.destType)
		if err != nil {
			return nil, err
		}

		uploadJob := UploadJobT{
			upload:         &upload,
			stagingFiles:   stagingFilesList,
			stagingFileIDs: stagingFileIDs,
			warehouse:      warehouse,
			whManager:      whManager,
			dbHandle:       wh.dbHandle,
			pgNotifier:     &wh.notifier,
		}

		uploadJobs = append(uploadJobs, &uploadJob)
	}

	return uploadJobs, nil
}

func (wh *HandleT) getInProgressNamespaces() (identifiers []string) {
	wh.inProgressMapLock.Lock()
	defer wh.inProgressMapLock.Unlock()
	for k, v := range wh.inProgressMap {
		if len(v) >= wh.maxConcurrentUploadJobs {
			identifiers = append(identifiers, string(k))
		}
	}
	return
}

func (wh *HandleT) runUploadJobAllocator(ctx context.Context) {
loop:
	for {
		if !wh.initialConfigFetched {
			select {
			case <-ctx.Done():
				break loop
			case <-time.After(waitForConfig):
			}
			continue
		}

		availableWorkers := wh.noOfWorkers - wh.getActiveWorkerCount()
		if availableWorkers < 1 {
			select {
			case <-ctx.Done():
				break loop
			case <-time.After(waitForWorkerSleep):
			}
			continue
		}

		wh.areBeingEnqueuedLock.Lock()

		inProgressNamespaces := wh.getInProgressNamespaces()
		pkgLogger.Debugf(`Current inProgress namespace identifiers for %s: %v`, wh.destType, inProgressNamespaces)

		uploadJobsToProcess, err := wh.getUploadsToProcess(availableWorkers, inProgressNamespaces)
		if err != nil {
			pkgLogger.Errorf(`Error executing getUploadsToProcess: %v`, err)
			panic(err)
		}

		for _, uploadJob := range uploadJobsToProcess {
			wh.setDestInProgress(uploadJob.warehouse, uploadJob.upload.ID)
		}
		wh.areBeingEnqueuedLock.Unlock()

		for _, uploadJob := range uploadJobsToProcess {
			workerName := wh.workerIdentifier(uploadJob.warehouse)
			wh.workerChannelMapLock.Lock()
			wh.workerChannelMap[workerName] <- uploadJob
			wh.workerChannelMapLock.Unlock()
		}

		select {
		case <-ctx.Done():
			break loop
		case <-time.After(uploadAllocatorSleep):
		}
	}

	wh.workerChannelMapLock.Lock()
	for _, workerChannel := range wh.workerChannelMap {
		close(workerChannel)
	}
	wh.workerChannelMapLock.Unlock()
}

func (wh *HandleT) uploadStatusTrack(ctx context.Context) {
	for {
		for _, warehouse := range wh.warehouses {
			source := warehouse.Source
			destination := warehouse.Destination

			if !source.Enabled || !destination.Enabled {
				continue
			}

			config := destination.Config
			// Default frequency
			syncFrequency := "1440"
			if config[warehouseutils.SyncFrequency] != nil {
				syncFrequency, _ = config[warehouseutils.SyncFrequency].(string)
			}

			timeWindow := uploadBufferTimeInMin
			if value, err := strconv.Atoi(syncFrequency); err == nil {
				timeWindow += value
			}

			sqlStatement := fmt.Sprintf(`
				select created_at from %[1]s where source_id='%[2]s' and destination_id='%[3]s' and created_at > now() - interval '%[4]d MIN' and created_at < now() - interval '%[5]d MIN' order by created_at desc limit 1`,
				warehouseutils.WarehouseStagingFilesTable, source.ID, destination.ID, 2*timeWindow, timeWindow)

			var createdAt sql.NullTime
			err := wh.dbHandle.QueryRow(sqlStatement).Scan(&createdAt)
			if err != nil && err != sql.ErrNoRows {
				panic(fmt.Errorf("Query: %s\nfailed with Error : %w", sqlStatement, err))
			}

			if !createdAt.Valid {
				continue
			}

			sqlStatement = fmt.Sprintf(`
				select cast( case when count(*) > 0 then 1 else 0 end as bit )
				from %[1]s where source_id='%[2]s' and destination_id='%[3]s' and (status='%[4]s' or status='%[5]s' or status like '%[6]s') and updated_at > '%[7]s'`,
				warehouseutils.WarehouseUploadsTable, source.ID, destination.ID, ExportedData, Aborted, "%_failed", createdAt.Time.Format(misc.RFC3339Milli))

			var uploaded int
			err = wh.dbHandle.QueryRow(sqlStatement).Scan(&uploaded)
			if err != nil && err != sql.ErrNoRows {
				panic(fmt.Errorf("Query: %s\nfailed with Error : %w", sqlStatement, err))
			}

			getUploadStatusStat("warehouse_successful_upload_exists", warehouse.Type, warehouse.Destination.ID, warehouse.Source.Name, warehouse.Destination.Name, warehouse.Source.ID).Count(uploaded)
		}
		select {
		case <-ctx.Done():
			return
		case <-time.After(uploadStatusTrackFrequency):
		}
	}
}

func getBucketFolder(batchID string, tableName string) string {
	return fmt.Sprintf(`%v-%v`, batchID, tableName)
}

//Enable enables a router :)
func (wh *HandleT) Enable() {
	wh.isEnabled = true
}

//Disable disables a router:)
func (wh *HandleT) Disable() {
	wh.isEnabled = false
}

func (wh *HandleT) setInterruptedDestinations() {
	if !misc.ContainsString(crashRecoverWarehouses, wh.destType) {
		return
	}
	sqlStatement := fmt.Sprintf(`SELECT destination_id FROM %s WHERE destination_type='%s' AND (status='%s' OR status='%s') and in_progress=%t`, warehouseutils.WarehouseUploadsTable, wh.destType, getInProgressState(ExportedData), getFailedState(ExportedData), true)
	rows, err := wh.dbHandle.Query(sqlStatement)
	if err != nil {
		panic(fmt.Errorf("Query: %s failed with Error : %w", sqlStatement, err))
	}
	defer rows.Close()

	for rows.Next() {
		var destID string
		err := rows.Scan(&destID)
		if err != nil {
			panic(fmt.Errorf("Failed to scan result from query: %s\nwith Error : %w", sqlStatement, err))
		}
		inRecoveryMap[destID] = true
	}
}

func (wh *HandleT) Setup(whType string, whName string) {
	pkgLogger.Infof("WH: Warehouse Router started: %s", whType)
	wh.dbHandle = dbHandle
	wh.notifier = notifier
	wh.destType = whType
	wh.setInterruptedDestinations()
	wh.resetInProgressJobs()
	wh.Enable()
	wh.workerChannelMap = make(map[string]chan *UploadJobT)
	wh.inProgressMap = make(map[WorkerIdentifierT][]JobIDT)
	config.RegisterIntConfigVariable(8, &wh.noOfWorkers, true, 1, fmt.Sprintf(`Warehouse.%v.noOfWorkers`, whName), "Warehouse.noOfWorkers")
	config.RegisterIntConfigVariable(1, &wh.maxConcurrentUploadJobs, false, 1, fmt.Sprintf(`Warehouse.%v.maxConcurrentUploadJobs`, whName))
	config.RegisterBoolConfigVariable(false, &wh.allowMultipleSourcesForJobsPickup, false, fmt.Sprintf(`Warehouse.%v.allowMultipleSourcesForJobsPickup`, whName))

	ctx, cancel := context.WithCancel(context.Background())
	g, ctx := errgroup.WithContext(ctx)

	wh.backgroundCancel = cancel
	wh.backgroundWait = g.Wait

	rruntime.Go(func() {
		wh.backendConfigSubscriber()
	})

	g.Go(misc.WithBugsnag(func() error {
		wh.runUploadJobAllocator(ctx)
		return nil
	}))
	g.Go(misc.WithBugsnag(func() error {
		wh.mainLoop(ctx)
		return nil
	}))

	g.Go(misc.WithBugsnag(func() error {
		pkgLogger.Infof("WH: Warehouse Idle upload tracker started")
		wh.uploadStatusTrack(ctx)
		return nil
	}))
}

func (wh *HandleT) Shutdown() {
	wh.backgroundCancel()
	wh.backgroundWait()
}

func (wh *HandleT) resetInProgressJobs() {
	sqlStatement := fmt.Sprintf(`UPDATE %s SET in_progress=%t WHERE destination_type='%s' AND in_progress=%t`, warehouseutils.WarehouseUploadsTable, false, wh.destType, true)
	_, err := wh.dbHandle.Query(sqlStatement)
	if err != nil {
		panic(fmt.Errorf("Query: %s failed with Error : %w", sqlStatement, err))
	}
}

func minimalConfigSubscriber() {
	ch := make(chan utils.DataEvent)
	backendconfig.Subscribe(ch, backendconfig.TopicBackendConfig)
	for {
		config := <-ch
		pkgLogger.Debug("Got config from config-backend", config)
		sources := config.Data.(backendconfig.ConfigT)
		sourceIDsByWorkspaceLock.Lock()
		sourceIDsByWorkspace = map[string][]string{}
		for _, source := range sources.Sources {
			if _, ok := sourceIDsByWorkspace[source.WorkspaceID]; !ok {
				sourceIDsByWorkspace[source.WorkspaceID] = []string{}
			}
			sourceIDsByWorkspace[source.WorkspaceID] = append(sourceIDsByWorkspace[source.WorkspaceID], source.ID)
			for _, destination := range source.Destinations {
				if misc.ContainsString(warehouseutils.WarehouseDestinations, destination.DestinationDefinition.Name) {
					wh := &HandleT{
						dbHandle: dbHandle,
						destType: destination.DestinationDefinition.Name,
					}
					namespace := wh.getNamespace(destination.Config, source, destination, wh.destType)
					connectionsMapLock.Lock()
					if connectionsMap[destination.ID] == nil {
						connectionsMap[destination.ID] = map[string]warehouseutils.WarehouseT{}
					}
					connectionsMap[destination.ID][source.ID] = warehouseutils.WarehouseT{
						Destination: destination,
						Namespace:   namespace,
						Type:        wh.destType,
						Source:      source,
						Identifier:  warehouseutils.GetWarehouseIdentifier(wh.destType, source.ID, destination.ID),
					}
					connectionsMapLock.Unlock()
				}
			}
		}
		sourceIDsByWorkspaceLock.Unlock()
		if val, ok := sources.ConnectionFlags.Services["warehouse"]; ok {
			if UploadAPI.connectionManager != nil {
				UploadAPI.connectionManager.Apply(sources.ConnectionFlags.URL, val)
			}
		}
	}
}

// Gets the config from config backend and extracts enabled writekeys
func monitorDestRouters(ctx context.Context) {
	ch := make(chan utils.DataEvent)
	backendconfig.Subscribe(ch, backendconfig.TopicBackendConfig)
	dstToWhRouter := make(map[string]*HandleT)

loop:
	for {
		select {
		case <-ctx.Done():
			break loop
		case config := <-ch:
			onConfigDataEvent(config, dstToWhRouter)
		}
	}

	g, _ := errgroup.WithContext(context.Background())
	for _, wh := range dstToWhRouter {
		wh := wh
		g.Go(func() error {
			wh.Shutdown()
			return nil
		})
	}
	g.Wait()

}

func onConfigDataEvent(config utils.DataEvent, dstToWhRouter map[string]*HandleT) {
	pkgLogger.Debug("Got config from config-backend", config)
	sources := config.Data.(backendconfig.ConfigT)
	enabledDestinations := make(map[string]bool)
	for _, source := range sources.Sources {
		for _, destination := range source.Destinations {
			enabledDestinations[destination.DestinationDefinition.Name] = true
			if misc.ContainsString(warehouseutils.WarehouseDestinations, destination.DestinationDefinition.Name) {
				wh, ok := dstToWhRouter[destination.DestinationDefinition.Name]
				if !ok {
					pkgLogger.Info("Starting a new Warehouse Destination Router: ", destination.DestinationDefinition.Name)
					wh = &HandleT{}
					wh.configSubscriberLock.Lock()
					wh.Setup(destination.DestinationDefinition.Name, destination.DestinationDefinition.DisplayName)
					wh.configSubscriberLock.Unlock()
					dstToWhRouter[destination.DestinationDefinition.Name] = wh
				} else {
					pkgLogger.Debug("Enabling existing Destination: ", destination.DestinationDefinition.Name)
					wh.configSubscriberLock.Lock()
					wh.Enable()
					wh.configSubscriberLock.Unlock()
				}
			}
		}
	}
	if val, ok := sources.ConnectionFlags.Services["warehouse"]; ok {
		if UploadAPI.connectionManager != nil {
			UploadAPI.connectionManager.Apply(sources.ConnectionFlags.URL, val)
		}
	}

	keys := misc.StringKeys(dstToWhRouter)
	for _, key := range keys {
		if _, ok := enabledDestinations[key]; !ok {
			if wh, ok := dstToWhRouter[key]; ok {
				pkgLogger.Info("Disabling a existing warehouse destination: ", key)
				wh.configSubscriberLock.Lock()
				wh.Disable()
				wh.configSubscriberLock.Unlock()
			}
		}
	}

}

func setupTables(dbHandle *sql.DB) {
	m := &migrator.Migrator{
		Handle:                     dbHandle,
		MigrationsTable:            "wh_schema_migrations",
		ShouldForceSetLowerVersion: ShouldForceSetLowerVersion,
	}

	err := m.Migrate("warehouse")
	if err != nil {
		panic(fmt.Errorf("Could not run warehouse database migrations: %w", err))
	}
}

func CheckPGHealth(dbHandle *sql.DB) bool {
	if dbHandle == nil {
		return false
	}
	rows, err := dbHandle.Query(`SELECT 'Rudder Warehouse DB Health Check'::text as message`)
	if err != nil {
		pkgLogger.Error(err)
		return false
	}
	defer rows.Close()
	return true
}

func processHandler(w http.ResponseWriter, r *http.Request) {
	pkgLogger.LogRequest(r)

	body, err := io.ReadAll(r.Body)
	if err != nil {
		pkgLogger.Errorf("[WH]: Error reading body: %v", err)
		http.Error(w, "can't read body", http.StatusBadRequest)
		return
	}
	defer r.Body.Close()

	var stagingFile warehouseutils.StagingFileT
	json.Unmarshal(body, &stagingFile)

	var firstEventAt, lastEventAt interface{}
	firstEventAt = stagingFile.FirstEventAt
	lastEventAt = stagingFile.LastEventAt
	if stagingFile.FirstEventAt == "" || stagingFile.LastEventAt == "" {
		firstEventAt = nil
		lastEventAt = nil
	}
	metadataMap := map[string]interface{}{
		"use_rudder_storage": stagingFile.UseRudderStorage,
		"source_batch_id":    stagingFile.SourceBatchID,
		"source_task_id":     stagingFile.SourceTaskID,
		"source_task_run_id": stagingFile.SourceTaskRunID,
		"source_job_id":      stagingFile.SourceJobID,
		"source_job_run_id":  stagingFile.SourceJobRunID,
		"time_window_year":   stagingFile.TimeWindow.Year(),
		"time_window_month":  stagingFile.TimeWindow.Month(),
		"time_window_day":    stagingFile.TimeWindow.Day(),
		"time_window_hour":   stagingFile.TimeWindow.Hour(),
	}
	metadata, err := json.Marshal(metadataMap)
	if err != nil {
		panic(err)
	}

	pkgLogger.Debugf("BRT: Creating record for uploaded json in %s table with schema: %+v", warehouseutils.WarehouseStagingFilesTable, stagingFile.Schema)
	schemaPayload, _ := json.Marshal(stagingFile.Schema)
	sqlStatement := fmt.Sprintf(`INSERT INTO %s (location, schema, source_id, destination_id, status, total_events, first_event_at, last_event_at, created_at, updated_at, metadata)
									   VALUES ($1, $2, $3, $4, $5, $6, $7, $8, $9, $9, $10)`, warehouseutils.WarehouseStagingFilesTable)
	stmt, err := dbHandle.Prepare(sqlStatement)
	if err != nil {
		panic(err)
	}
	defer stmt.Close()

	_, err = stmt.Exec(stagingFile.Location, schemaPayload, stagingFile.BatchDestination.Source.ID, stagingFile.BatchDestination.Destination.ID, warehouseutils.StagingFileWaitingState, stagingFile.TotalEvents, firstEventAt, lastEventAt, timeutil.Now(), metadata)
	if err != nil {
		panic(err)
	}
	recordStagedRowsStat(stagingFile.TotalEvents, stagingFile.BatchDestination.Destination.DestinationDefinition.Name, stagingFile.BatchDestination.Destination.ID, stagingFile.BatchDestination.Source.Name, stagingFile.BatchDestination.Destination.Name, stagingFile.BatchDestination.Source.ID)
}

func pendingEventsHandler(w http.ResponseWriter, r *http.Request) {
	// TODO : respond with errors in a common way
	pkgLogger.LogRequest(r)

	// read body
	body, err := io.ReadAll(r.Body)
	if err != nil {
		pkgLogger.Errorf("[WH]: Error reading body: %v", err)
		http.Error(w, "can't read body", http.StatusBadRequest)
		return
	}
	defer r.Body.Close()

	// unmarshall body
	var pendingEventsReq warehouseutils.PendingEventsRequestT
	err = json.Unmarshal(body, &pendingEventsReq)
	if err != nil {
		pkgLogger.Errorf("[WH]: Error unmarshalling body: %v", err)
		http.Error(w, "can't unmarshall body", http.StatusBadRequest)
		return
	}

	sourceID := pendingEventsReq.SourceID

	// return error if source id is empty
	if sourceID == "" {
		pkgLogger.Errorf("[WH]: pending-events:  Empty source id")
		http.Error(w, "empty source id", http.StatusBadRequest)
		return
	}

	pendingEvents := false
	var pendingStagingFileCount int64
	var pendingUploadCount int64

	// check whether there are any pending staging files or uploads for the given source id
	// get pending staging files
	pendingStagingFileCount, err = getPendingStagingFileCount(sourceID, true)
	if err != nil {
		err := fmt.Errorf("Error getting pending staging file count : %v", err)
		pkgLogger.Errorf("[WH]: %v", err)
		http.Error(w, err.Error(), http.StatusBadRequest)
		return
	}

	// get pending uploads only if there are no pending staging files
	if pendingStagingFileCount == 0 {
		pendingUploadCount, err = getPendingUploadCount(sourceID, true)
		if err != nil {
			err := fmt.Errorf("Error getting pending uploads : %v", err)
			pkgLogger.Errorf("[WH]: %v", err)
			http.Error(w, err.Error(), http.StatusBadRequest)
			return
		}
	}

	// if there are any pending staging files or uploads, set pending events as true
	if (pendingStagingFileCount + pendingUploadCount) > int64(0) {
		pendingEvents = true
	}

	// read `triggerUpload` queryParam
	var triggerPendingUpload bool
	triggerUploadQP := r.URL.Query().Get(triggerUploadQPName)
	if triggerUploadQP != "" {
		triggerPendingUpload, _ = strconv.ParseBool(triggerUploadQP)
	}

	// trigger upload if there are pending events and triggerPendingUpload is true
	if pendingEvents && triggerPendingUpload {
		pkgLogger.Infof("[WH]: Triggering upload for all wh destinations connected to source '%s'", sourceID)
		wh := make([]warehouseutils.WarehouseT, 0)

		// get all wh destinations for given source id
		connectionsMapLock.Lock()
		for _, srcMap := range connectionsMap {
			for srcID, w := range srcMap {
				if srcID == sourceID {
					wh = append(wh, w)
				}
			}
		}
		connectionsMapLock.Unlock()

		// return error if no such destinations found
		if len(wh) == 0 {
			err := fmt.Errorf("No warehouse destinations found for source id '%s'", sourceID)
			pkgLogger.Errorf("[WH]: %v", err)
			http.Error(w, err.Error(), http.StatusBadRequest)
			return
		}

		for _, warehouse := range wh {
			triggerUpload(warehouse)
		}
	}

	// create and write response
	res := warehouseutils.PendingEventsResponseT{
		PendingEvents:            pendingEvents,
		PendingStagingFilesCount: pendingStagingFileCount,
		PendingUploadCount:       pendingUploadCount,
	}

	resBody, err := json.Marshal(res)
	if err != nil {
		err := fmt.Errorf("Failed to marshall pending events response : %v", err)
		pkgLogger.Errorf("[WH]: %v", err)
		http.Error(w, err.Error(), http.StatusBadRequest)
		return
	}

	w.Write(resBody)
}

func getPendingStagingFileCount(sourceOrDestId string, isSourceId bool) (fileCount int64, err error) {
	sourceOrDestColumn := ""
	if isSourceId {
		sourceOrDestColumn = "source_id"
	} else {
		sourceOrDestColumn = "destination_id"
	}
	var lastStagingFileID int64
	sqlStatement := fmt.Sprintf(`SELECT MAX(end_staging_file_id) FROM %[1]s WHERE %[1]s.%[3]s='%[2]s'`, warehouseutils.WarehouseUploadsTable, sourceOrDestId, sourceOrDestColumn)

	err = dbHandle.QueryRow(sqlStatement).Scan(&lastStagingFileID)
	if err != nil && err != sql.ErrNoRows {
		err = fmt.Errorf("Query: %s failed with Error : %w", sqlStatement, err)
		return
	}

	sqlStatement = fmt.Sprintf(`SELECT COUNT(*)
                                FROM %[1]s
								WHERE %[1]s.id > %[2]v AND %[1]s.%[4]s='%[3]s'`,
		warehouseutils.WarehouseStagingFilesTable, lastStagingFileID, sourceOrDestId, sourceOrDestColumn)

	err = dbHandle.QueryRow(sqlStatement).Scan(&fileCount)
	if err != nil && err != sql.ErrNoRows {
		err = fmt.Errorf("Query: %s failed with Error : %w", sqlStatement, err)
		return
	}

	return fileCount, nil
}

func getPendingUploadCount(sourceOrDestId string, isSourceId bool) (uploadCount int64, err error) {
	sourceOrDestColumn := ""
	if isSourceId {
		sourceOrDestColumn = "source_id"
	} else {
		sourceOrDestColumn = "destination_id"
	}
	sqlStatement := fmt.Sprintf(`SELECT COUNT(*)
								FROM %[1]s
								WHERE %[1]s.status NOT IN ('%[2]s', '%[3]s') AND %[1]s.%[5]s='%[4]s'
	`, warehouseutils.WarehouseUploadsTable, ExportedData, Aborted, sourceOrDestId, sourceOrDestColumn)

	err = dbHandle.QueryRow(sqlStatement).Scan(&uploadCount)
	if err != nil && err != sql.ErrNoRows {
		err = fmt.Errorf("Query: %s failed with Error : %w", sqlStatement, err)
		return
	}

	return uploadCount, nil
}

func triggerUploadHandler(w http.ResponseWriter, r *http.Request) {
	// TODO : respond with errors in a common way
	pkgLogger.LogRequest(r)

	// read body
	body, err := io.ReadAll(r.Body)
	if err != nil {
		pkgLogger.Errorf("[WH]: Error reading body: %v", err)
		http.Error(w, "can't read body", http.StatusBadRequest)
		return
	}
	defer r.Body.Close()

	// unmarshall body
	var triggerUploadReq warehouseutils.TriggerUploadRequestT
	err = json.Unmarshal(body, &triggerUploadReq)
	if err != nil {
		pkgLogger.Errorf("[WH]: Error unmarshalling body: %v", err)
		http.Error(w, "can't unmarshall body", http.StatusBadRequest)
		return
	}

	err = TriggerUploadHandler(triggerUploadReq.SourceID, triggerUploadReq.DestinationID)
	if err != nil {
		http.Error(w, err.Error(), http.StatusBadRequest)
		return
	}
	w.WriteHeader(http.StatusOK)
}

func TriggerUploadHandler(sourceID string, destID string) error {

	// return error if source id and dest id is empty
	if sourceID == "" && destID == "" {
		err := fmt.Errorf("Empty source and destination id")
		pkgLogger.Errorf("[WH]: trigger upload : %v", err)
		return err
	}

	wh := make([]warehouseutils.WarehouseT, 0)

	if sourceID != "" && destID == "" {
		// get all wh destinations for given source id
		connectionsMapLock.Lock()
		for _, srcMap := range connectionsMap {
			for srcID, w := range srcMap {
				if srcID == sourceID {
					wh = append(wh, w)
				}
			}
		}
		connectionsMapLock.Unlock()
	}
	if destID != "" {
		connectionsMapLock.Lock()
		for destinationId, srcMap := range connectionsMap {
			if destinationId == destID {
				for _, w := range srcMap {
					wh = append(wh, w)
				}
			}
		}
		connectionsMapLock.Unlock()
	}

	// return error if no such destinations found
	if len(wh) == 0 {
		err := fmt.Errorf("No warehouse destinations found for source id '%s'", sourceID)
		pkgLogger.Errorf("[WH]: %v", err)
		return err
	}

	// iterate over each wh destination and trigger upload
	for _, warehouse := range wh {
		triggerUpload(warehouse)
	}
	return nil
}

func databricksVersionHandler(w http.ResponseWriter, r *http.Request) {
	w.WriteHeader(http.StatusOK)
	w.Write([]byte(deltalake.GetDatabricksVersion()))
}

func isUploadTriggered(wh warehouseutils.WarehouseT) bool {
	triggerUploadsMapLock.Lock()
	isTriggered := triggerUploadsMap[wh.Identifier]
	triggerUploadsMapLock.Unlock()
	return isTriggered
}

func triggerUpload(wh warehouseutils.WarehouseT) {
	triggerUploadsMapLock.Lock()
	triggerUploadsMap[wh.Identifier] = true
	triggerUploadsMapLock.Unlock()
	pkgLogger.Infof("[WH]: Upload triggered for warehouse '%s'", wh.Identifier)
}

func clearTriggeredUpload(wh warehouseutils.WarehouseT) {
	triggerUploadsMapLock.Lock()
	delete(triggerUploadsMap, wh.Identifier)
	triggerUploadsMapLock.Unlock()
}

func healthHandler(w http.ResponseWriter, r *http.Request) {
	dbService := ""
	pgNotifierService := ""
	if runningMode != DegradedMode {
		if !CheckPGHealth(notifier.GetDBHandle()) {
			http.Error(w, "Cannot connect to pgNotifierService", http.StatusInternalServerError)
			return
		}
		pgNotifierService = "UP"
	}

	if isMaster() {
		if !CheckPGHealth(dbHandle) {
			http.Error(w, "Cannot connect to dbService", http.StatusInternalServerError)
			return
		}
		dbService = "UP"
	}

	healthVal := fmt.Sprintf(`{"server":"UP", "db":"%s","pgNotifier":"%s","acceptingEvents":"TRUE","warehouseMode":"%s","goroutines":"%d"}`, dbService, pgNotifierService, strings.ToUpper(warehouseMode), runtime.NumGoroutine())
	w.Write([]byte(healthVal))
}

func getConnectionString() string {
	if !CheckForWarehouseEnvVars() {
		return jobsdb.GetConnectionString()
	}
	return fmt.Sprintf("host=%s port=%d user=%s "+
		"password=%s dbname=%s sslmode=%s",
		host, port, user, password, dbname, sslmode)
}

func startWebHandler(ctx context.Context) error {
	mux := http.NewServeMux()

	// do not register same endpoint when running embedded in rudder backend
	if isStandAlone() {
		mux.HandleFunc("/health", healthHandler)
	}
	if runningMode != DegradedMode {
		if isMaster() {
			if err := backendconfig.WaitForConfig(ctx); err != nil {
				return err
			}
			mux.HandleFunc("/v1/process", processHandler)
			// triggers uploads only when there are pending events and triggerUpload is sent for a sourceId
			mux.HandleFunc("/v1/warehouse/pending-events", pendingEventsHandler)
			// triggers uploads for a source
			mux.HandleFunc("/v1/warehouse/trigger-upload", triggerUploadHandler)
			mux.HandleFunc("/databricksVersion", databricksVersionHandler)
			pkgLogger.Infof("WH: Starting warehouse master service in %d", webPort)
		} else {
			pkgLogger.Infof("WH: Starting warehouse slave service in %d", webPort)
		}
	}

	srv := http.Server{
		Addr:    fmt.Sprintf(":%d", webPort),
		Handler: bugsnag.Handler(mux),
	}

	g, ctx := errgroup.WithContext(ctx)
	g.Go(func() error {
		return srv.ListenAndServe()
	})
	g.Go(func() error {
		<-ctx.Done()
		return srv.Shutdown(context.Background())
	})

	return g.Wait()
}

// CheckForWarehouseEnvVars Checks if all the required Env Variables for Warehouse are present
func CheckForWarehouseEnvVars() bool {
	return config.IsEnvSet("WAREHOUSE_JOBS_DB_HOST") &&
		config.IsEnvSet("WAREHOUSE_JOBS_DB_USER") &&
		config.IsEnvSet("WAREHOUSE_JOBS_DB_DB_NAME") &&
		config.IsEnvSet("WAREHOUSE_JOBS_DB_PASSWORD")
}

// This checks if gateway is running or not
func isStandAlone() bool {
	return warehouseMode != EmbeddedMode && warehouseMode != PooledWHSlaveMode
}

func isMaster() bool {
	return warehouseMode == config.MasterMode ||
		warehouseMode == config.MasterSlaveMode ||
		warehouseMode == config.EmbeddedMode ||
		warehouseMode == config.PooledWHSlaveMode
}

func isSlave() bool {
	return warehouseMode == config.SlaveMode || warehouseMode == config.MasterSlaveMode || warehouseMode == config.EmbeddedMode
}

func isStandAloneSlave() bool {
	return warehouseMode == config.SlaveMode
}

func setupDB(connInfo string) {
	if isStandAloneSlave() {
		return
	}

	var err error
	dbHandle, err = sql.Open("postgres", connInfo)
	if err != nil {
		panic(err)
	}

	isDBCompatible, err := validators.IsPostgresCompatible(dbHandle)
	if err != nil {
		panic(err)
	}

	if !isDBCompatible {
		err := errors.New("Rudder Warehouse Service needs postgres version >= 10. Exiting")
		pkgLogger.Error(err)
		panic(err)
	}
	setupTables(dbHandle)
}

func Start(ctx context.Context, app app.Interface) error {
	application = app
	time.Sleep(1 * time.Second)
	// do not start warehouse service if rudder core is not in normal mode and warehouse is running in same process as rudder core
	if !isStandAlone() && !db.IsNormalMode() {
		pkgLogger.Infof("Skipping start of warehouse service...")
		return nil
	}

	pkgLogger.Infof("WH: Starting Warehouse service...")
	psqlInfo := getConnectionString()

	setupDB(psqlInfo)
	defer func() {
		if r := recover(); r != nil {
			pkgLogger.Fatal(r)
			panic(r)
		}
	}()

	runningMode := config.GetEnv("RSERVER_WAREHOUSE_RUNNING_MODE", "")
	if runningMode == DegradedMode {
		pkgLogger.Infof("WH: Running warehouse service in degared mode...")
		if isMaster() {
			rruntime.Go(func() {
				minimalConfigSubscriber()
			})
			InitWarehouseAPI(dbHandle, pkgLogger.Child("upload_api"))
		}
		return startWebHandler(ctx)
	}
	var err error
	workspaceIdentifier := fmt.Sprintf(`%s::%s`, config.GetKubeNamespace(), misc.GetMD5Hash(config.GetWorkspaceToken()))
	notifier, err = pgnotifier.New(workspaceIdentifier, psqlInfo)
	if err != nil {
		panic(err)
	}

	g, ctx := errgroup.WithContext(ctx)

	//Setting up reporting client
	// only if standalone or embeded connecting to diff DB for warehouse
	if (isStandAlone() && isMaster()) || (jobsdb.GetConnectionString() != psqlInfo) {
		if application.Features().Reporting != nil {
			reporting := application.Features().Reporting.Setup(backendconfig.DefaultBackendConfig)

			g.Go(misc.WithBugsnag(func() error {
				reporting.AddClient(ctx, types.Config{ConnInfo: psqlInfo, ClientName: types.WAREHOUSE_REPORTING_CLIENT})
				return nil
			}))
		}
	}

	if isStandAlone() && isMaster() {
		destinationdebugger.Setup(backendconfig.DefaultBackendConfig)
	}

	if isSlave() {
		pkgLogger.Infof("WH: Starting warehouse slave...")
		g.Go(misc.WithBugsnag(func() error {
			return setupSlave(ctx)
		}))
	}

	if isMaster() {
		pkgLogger.Infof("[WH]: Starting warehouse master...")

		g.Go(misc.WithBugsnag(func() error {
			return notifier.ClearJobs(ctx)
		}))
		g.Go(misc.WithBugsnag(func() error {
			monitorDestRouters(ctx)
			return nil
		}))
		g.Go(misc.WithBugsnag(func() error {
			runArchiver(ctx, dbHandle)
			return nil
		}))
		InitWarehouseAPI(dbHandle, pkgLogger.Child("upload_api"))
	}

	g.Go(func() error {
		return startWebHandler(ctx)
	})

	return g.Wait()
}<|MERGE_RESOLUTION|>--- conflicted
+++ resolved
@@ -78,11 +78,7 @@
 	waitForWorkerSleep                  time.Duration
 	uploadBufferTimeInMin               int
 	ShouldForceSetLowerVersion          bool
-<<<<<<< HEAD
-=======
-	useParquetLoadFilesRS               bool
-	skipDeepEqualSchemas                 bool
->>>>>>> e32e0f6f
+	skipDeepEqualSchemas                bool
 )
 
 var (
@@ -176,11 +172,7 @@
 	config.RegisterDurationConfigVariable(time.Duration(5), &waitForConfig, false, time.Second, []string{"Warehouse.waitForConfig", "Warehouse.waitForConfigInS"}...)
 	config.RegisterDurationConfigVariable(time.Duration(5), &waitForWorkerSleep, false, time.Second, []string{"Warehouse.waitForWorkerSleep", "Warehouse.waitForWorkerSleepInS"}...)
 	config.RegisterBoolConfigVariable(true, &ShouldForceSetLowerVersion, false, "SQLMigrator.forceSetLowerVersion")
-<<<<<<< HEAD
-=======
-	config.RegisterBoolConfigVariable(false, &useParquetLoadFilesRS, true, "Warehouse.useParquetLoadFilesRS")
 	config.RegisterBoolConfigVariable(false, &skipDeepEqualSchemas, true, "Warehouse.skipDeepEqualSchemas")
->>>>>>> e32e0f6f
 }
 
 // get name of the worker (`destID_namespace`) to be stored in map wh.workerChannelMap
