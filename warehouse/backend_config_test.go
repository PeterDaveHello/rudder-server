--- conflicted
+++ resolved
@@ -3,11 +3,12 @@
 import (
 	"context"
 	"fmt"
-	"github.com/rudderlabs/rudder-server/warehouse/multitenant"
 	"net/http"
 	"net/http/httptest"
 	"os"
 	"testing"
+
+	"github.com/rudderlabs/rudder-server/warehouse/multitenant"
 
 	migrator "github.com/rudderlabs/rudder-server/services/sql-migrator"
 
@@ -260,17 +261,6 @@
 		ctx, cancel := context.WithCancel(context.Background())
 
 		numSubscribers := 1000
-<<<<<<< HEAD
-		manyBCM := newBackendConfigManager(c, db, mockBackendConfig, logger.NOP)
-		subscriptionsChs := make([]<-chan []model.Warehouse, numSubscribers)
-
-		for i := 0; i < numSubscribers; i++ {
-			subscriptionsChs[i] = manyBCM.Subscribe(ctx)
-		}
-
-		go func() {
-			manyBCM.Start(ctx)
-=======
 		bcm := newBackendConfigManager(c, db, tenantManager, logger.NOP)
 		subscriptionsChs := make([]<-chan []model.Warehouse, numSubscribers)
 
@@ -280,7 +270,6 @@
 
 		go func() {
 			bcm.Start(ctx)
->>>>>>> 5bbf8d8f
 		}()
 
 		for i := 0; i < numSubscribers; i++ {
@@ -295,8 +284,6 @@
 			require.False(t, ok)
 		}
 	})
-<<<<<<< HEAD
-=======
 }
 
 func TestBackendConfigManager_Namespace(t *testing.T) {
@@ -484,5 +471,4 @@
 			require.Equal(t, tc.expectedNamespace, namespace)
 		})
 	}
->>>>>>> 5bbf8d8f
 }