package warehouse

import (
	"context"
	"errors"
	"fmt"
	"math/rand"
	"strings"
	"sync"
	"sync/atomic"
	"time"

	"github.com/rudderlabs/rudder-server/warehouse/integrations/manager"

	"golang.org/x/exp/slices"

	"github.com/rudderlabs/rudder-server/services/controlplane"
	"github.com/rudderlabs/rudder-server/warehouse/multitenant"

	"github.com/samber/lo"
	"golang.org/x/sync/errgroup"

	"github.com/rudderlabs/rudder-go-kit/config"
	"github.com/rudderlabs/rudder-go-kit/logger"
	"github.com/rudderlabs/rudder-go-kit/stats"
	"github.com/rudderlabs/rudder-server/rruntime"
	"github.com/rudderlabs/rudder-server/services/pgnotifier"
	"github.com/rudderlabs/rudder-server/utils/misc"
	"github.com/rudderlabs/rudder-server/utils/timeutil"
	"github.com/rudderlabs/rudder-server/warehouse/integrations/middleware/sqlquerywrapper"
	"github.com/rudderlabs/rudder-server/warehouse/internal/loadfiles"
	"github.com/rudderlabs/rudder-server/warehouse/internal/model"
	"github.com/rudderlabs/rudder-server/warehouse/internal/repo"
	"github.com/rudderlabs/rudder-server/warehouse/internal/service"
	warehouseutils "github.com/rudderlabs/rudder-server/warehouse/utils"
	"github.com/rudderlabs/rudder-server/warehouse/validations"
)

<<<<<<< HEAD
const defaultUploadPriority = 100

type Router struct {
	destType   string
	warehouses []model.Warehouse
=======
type router struct {
	destType string
>>>>>>> f6cb9612

	dbHandle          *sqlquerywrapper.DB
	warehouseDBHandle *DB
	stagingRepo       *repo.StagingFiles
	uploadRepo        *repo.Uploads
	whSchemaRepo      *repo.WHSchema

	isEnabled atomic.Bool

	logger       logger.Logger
	conf         *config.Config
	statsFactory stats.Stats

	warehouses           []model.Warehouse
	workspaceBySourceIDs map[string]string
	configSubscriberLock sync.RWMutex

	workerChannelMap     map[string]chan *UploadJob
	workerChannelMapLock sync.RWMutex

	inProgressMap     map[WorkerIdentifierT][]JobID
	inProgressMapLock sync.RWMutex

	activeWorkerCount atomic.Int32
	now               func() time.Time
	nowSQL            string

	stopService func()

	backgroundGroup errgroup.Group
	backgroundWait  func() error

	tenantManager    *multitenant.Manager
	bcManager        *backendConfigManager
	uploadJobFactory UploadJobFactory
	notifier         *pgnotifier.PGNotifier

	config struct {
		noOfWorkers                       int
		maxConcurrentUploadJobs           int
		allowMultipleSourcesForJobsPickup bool
		enableJitterForSyncs              bool
		maxParallelJobCreation            int
		waitForWorkerSleep                time.Duration
		uploadAllocatorSleep              time.Duration
		mainLoopSleep                     time.Duration
		stagingFilesBatchSize             int
		uploadStatusTrackFrequency        time.Duration
		warehouseSyncFreqIgnore           bool
		shouldPopulateHistoricIdentities  bool
	}

	stats struct {
		processingPendingJobsStat      stats.Measurement
		processingAvailableWorkersStat stats.Measurement
		processingPickupLagStat        stats.Measurement
		processingPickupWaitTimeStat   stats.Measurement

		schedulerWarehouseLengthStat     stats.Measurement
		schedulerTotalSchedulingTimeStat stats.Measurement
	}
}

func newRouter(
	ctx context.Context,
	destType string,
	conf *config.Config,
	logger logger.Logger,
	statsFactory stats.Stats,
	db *sqlquerywrapper.DB,
	pgNotifier *pgnotifier.PGNotifier,
	tenantManager *multitenant.Manager,
	controlPlaneClient *controlplane.Client,
	bcManager *backendConfigManager,
) (*router, error) {
	r := &router{}

	r.conf = conf
	r.statsFactory = statsFactory

	r.logger = logger.Child(destType)
	r.logger.Infof("WH: Warehouse Router started: %s", destType)

	r.dbHandle = db
	// We now have access to the warehouseDBHandle through
	// which we will be running the db calls.
	r.warehouseDBHandle = NewWarehouseDB(db)
	r.stagingRepo = repo.NewStagingFiles(db)
	r.uploadRepo = repo.NewUploads(db)
	r.whSchemaRepo = repo.NewWHSchemas(db)

	r.notifier = pgNotifier
	r.tenantManager = tenantManager
	r.bcManager = bcManager
	r.destType = destType
	r.now = time.Now

	if err := r.uploadRepo.ResetInProgress(ctx, r.destType); err != nil {
		return nil, err
	}

	r.Enable()
	r.inProgressMap = make(map[WorkerIdentifierT][]JobID)

	r.uploadJobFactory = UploadJobFactory{
		stats:                r.statsFactory,
		dbHandle:             r.dbHandle,
		pgNotifier:           r.notifier,
		destinationValidator: validations.NewDestinationValidator(),
		loadFile: &loadfiles.LoadFileGenerator{
			Logger:             r.logger.Child("loadfile"),
			Notifier:           r.notifier,
			StageRepo:          r.stagingRepo,
			LoadRepo:           repo.NewLoadFiles(db),
			ControlPlaneClient: controlPlaneClient,
		},
		recovery: service.NewRecovery(destType, r.uploadRepo),
	}
	loadfiles.WithConfig(r.uploadJobFactory.loadFile, r.conf)

	whName := warehouseutils.WHDestNameMap[destType]

	r.conf.RegisterIntConfigVariable(8, &r.config.noOfWorkers, true, 1, fmt.Sprintf(`Warehouse.%v.noOfWorkers`, whName), "Warehouse.noOfWorkers")
	r.conf.RegisterIntConfigVariable(1, &r.config.maxConcurrentUploadJobs, false, 1, fmt.Sprintf(`Warehouse.%v.maxConcurrentUploadJobs`, whName))
	r.conf.RegisterIntConfigVariable(8, &r.config.maxParallelJobCreation, true, 1, "Warehouse.maxParallelJobCreation")
	r.conf.RegisterDurationConfigVariable(5, &r.config.waitForWorkerSleep, false, time.Second, []string{"Warehouse.waitForWorkerSleep", "Warehouse.waitForWorkerSleepInS"}...)
	r.conf.RegisterDurationConfigVariable(5, &r.config.uploadAllocatorSleep, false, time.Second, []string{"Warehouse.uploadAllocatorSleep", "Warehouse.uploadAllocatorSleepInS"}...)
	r.conf.RegisterDurationConfigVariable(5, &r.config.mainLoopSleep, true, time.Second, []string{"Warehouse.mainLoopSleep", "Warehouse.mainLoopSleepInS"}...)
	r.conf.RegisterIntConfigVariable(960, &r.config.stagingFilesBatchSize, true, 1, "Warehouse.stagingFilesBatchSize")
	r.conf.RegisterDurationConfigVariable(30, &r.config.uploadStatusTrackFrequency, false, time.Minute, []string{"Warehouse.uploadStatusTrackFrequency", "Warehouse.uploadStatusTrackFrequencyInMin"}...)
	r.conf.RegisterBoolConfigVariable(false, &r.config.allowMultipleSourcesForJobsPickup, false, fmt.Sprintf(`Warehouse.%v.allowMultipleSourcesForJobsPickup`, whName))
	r.conf.RegisterBoolConfigVariable(false, &r.config.enableJitterForSyncs, true, "Warehouse.enableJitterForSyncs")
	r.conf.RegisterBoolConfigVariable(false, &r.config.warehouseSyncFreqIgnore, true, "Warehouse.warehouseSyncFreqIgnore")
	r.conf.RegisterBoolConfigVariable(false, &r.config.shouldPopulateHistoricIdentities, false, "Warehouse.populateHistoricIdentities")

	r.stats.processingPendingJobsStat = r.statsFactory.NewTaggedStat("wh_processing_pending_jobs", stats.GaugeType, stats.Tags{
		"destType": r.destType,
	})
	r.stats.processingAvailableWorkersStat = r.statsFactory.NewTaggedStat("wh_processing_available_workers", stats.GaugeType, stats.Tags{
		"destType": r.destType,
	})
	r.stats.processingPickupLagStat = r.statsFactory.NewTaggedStat("wh_processing_pickup_lag", stats.TimerType, stats.Tags{
		"destType": r.destType,
	})
	r.stats.processingPickupWaitTimeStat = r.statsFactory.NewTaggedStat("wh_processing_pickup_wait_time", stats.TimerType, stats.Tags{
		"destType": r.destType,
	})

	r.stats.schedulerWarehouseLengthStat = r.statsFactory.NewTaggedStat("wh_scheduler.warehouse_length", stats.GaugeType, stats.Tags{
		"destinationType": r.destType,
	})
	r.stats.schedulerTotalSchedulingTimeStat = r.statsFactory.NewTaggedStat("wh_scheduler.total_scheduling_time", stats.TimerType, stats.Tags{
		"destinationType": r.destType,
	})

	ctx, cancel := context.WithCancel(ctx)
	g, gCtx := errgroup.WithContext(ctx)

	r.stopService = cancel
	r.backgroundWait = g.Wait

	g.Go(misc.WithBugsnagForWarehouse(func() error {
		r.backendConfigSubscriber(gCtx)
		return nil
	}))
	g.Go(misc.WithBugsnagForWarehouse(func() error {
		r.runUploadJobAllocator(gCtx)
		return nil
	}))
	g.Go(misc.WithBugsnagForWarehouse(func() error {
		r.mainLoop(gCtx)
		return nil
	}))
	g.Go(misc.WithBugsnagForWarehouse(func() error {
		return r.CronTracker(gCtx)
	}))

	return r, nil
}

// Backend Config subscriber subscribes to backend-config and gets all the configurations that includes all sources, destinations and their latest values.
func (r *router) backendConfigSubscriber(ctx context.Context) {
	for warehouses := range r.bcManager.Subscribe(ctx) {
		r.logger.Info(`Received updated workspace config`)

		warehouses = lo.Filter(warehouses, func(warehouse model.Warehouse, _ int) bool {
			return warehouse.Destination.DestinationDefinition.Name == r.destType
		})

		for _, warehouse := range warehouses {
			if warehouseutils.IDResolutionEnabled() && slices.Contains(warehouseutils.IdentityEnabledWarehouses, r.destType) {
				r.setupIdentityTables(ctx, warehouse)
				if r.config.shouldPopulateHistoricIdentities && warehouse.Destination.Enabled {
					// non-blocking populate historic identities
					r.populateHistoricIdentities(ctx, warehouse)
				}
			}
		}

		r.configSubscriberLock.Lock()
		r.warehouses = warehouses

		if r.workspaceBySourceIDs == nil {
			r.workspaceBySourceIDs = make(map[string]string)
		}

		for _, warehouse := range warehouses {
			r.workspaceBySourceIDs[warehouse.Source.ID] = warehouse.WorkspaceID
		}
		r.configSubscriberLock.Unlock()

		r.workerChannelMapLock.Lock()
		if r.workerChannelMap == nil {
			r.workerChannelMap = make(map[string]chan *UploadJob)
		}

		for _, warehouse := range warehouses {
			workerName := r.workerIdentifier(warehouse)
			// spawn one worker for each unique destID_namespace
			// check this commit to https://github.com/rudderlabs/rudder-server/pull/476/commits/fbfddf167aa9fc63485fe006d34e6881f5019667
			// to avoid creating goroutine for disabled sources/destinations
			if _, ok := r.workerChannelMap[workerName]; !ok {
				r.workerChannelMap[workerName] = r.initWorker()
			}
		}
		r.workerChannelMapLock.Unlock()
	}
}

// workerIdentifier get name of the worker (`destID_namespace`) to be stored in map wh.workerChannelMap
func (r *router) workerIdentifier(warehouse model.Warehouse) (identifier string) {
	if r.config.allowMultipleSourcesForJobsPickup {
		return warehouse.Source.ID + "_" + warehouse.Destination.ID + "_" + warehouse.Namespace
	}
	return warehouse.Destination.ID + "_" + warehouse.Namespace
}

func (r *router) initWorker() chan *UploadJob {
	workerChan := make(chan *UploadJob, 1000)

	for i := 0; i < r.config.maxConcurrentUploadJobs; i++ {
		r.backgroundGroup.Go(func() error {
			for uploadJob := range workerChan {
				r.incrementActiveWorkers()

				err := uploadJob.run()
				if err != nil {
					r.logger.Errorf("[WH] Failed in handle Upload jobs for worker: %+w", err)
				}

				r.removeDestInProgress(uploadJob.warehouse, uploadJob.upload.ID)

				r.decrementActiveWorkers()
			}
			return nil
		})
	}
	return workerChan
}

func (r *router) incrementActiveWorkers() {
	r.activeWorkerCount.Add(1)
}

func (r *router) decrementActiveWorkers() {
	r.activeWorkerCount.Add(-1)
}

func (r *router) getActiveWorkerCount() int {
	return int(r.activeWorkerCount.Load())
}

func (r *router) setDestInProgress(warehouse model.Warehouse, jobID int64) {
	r.inProgressMapLock.Lock()
	defer r.inProgressMapLock.Unlock()

	identifier := r.workerIdentifier(warehouse)
	r.inProgressMap[WorkerIdentifierT(identifier)] = append(r.inProgressMap[WorkerIdentifierT(identifier)], JobID(jobID))
}

func (r *router) removeDestInProgress(warehouse model.Warehouse, jobID int64) {
	r.inProgressMapLock.Lock()
	defer r.inProgressMapLock.Unlock()

	identifier := r.workerIdentifier(warehouse)

	if idx, inProgress := r.checkInProgressMap(jobID, identifier); inProgress {
		r.inProgressMap[WorkerIdentifierT(identifier)] = append(r.inProgressMap[WorkerIdentifierT(identifier)][:idx], r.inProgressMap[WorkerIdentifierT(identifier)][idx+1:]...)
	}
}

func (r *router) isUploadJobInProgress(warehouse model.Warehouse, jobID int64) (int, bool) {
	r.inProgressMapLock.RLock()
	defer r.inProgressMapLock.RUnlock()

	return r.checkInProgressMap(jobID, r.workerIdentifier(warehouse))
}

func (r *router) getInProgressNamespaces() []string {
	r.inProgressMapLock.RLock()
	defer r.inProgressMapLock.RUnlock()

	var identifiers []string
	for k, v := range r.inProgressMap {
		if len(v) >= r.config.maxConcurrentUploadJobs {
			identifiers = append(identifiers, string(k))
		}
	}
	return identifiers
}

func (r *router) checkInProgressMap(jobID int64, identifier string) (int, bool) {
	for idx, id := range r.inProgressMap[WorkerIdentifierT(identifier)] {
		if jobID == int64(id) {
			return idx, true
		}
	}
	return 0, false
}

func (r *router) runUploadJobAllocator(ctx context.Context) {
loop:
	for {
		select {
		case <-ctx.Done():
			break loop
		case <-r.bcManager.initialConfigFetched:
			r.logger.Debugf("Initial config fetched in runUploadJobAllocator for %s", r.destType)
		}

		availableWorkers := r.config.noOfWorkers - r.getActiveWorkerCount()
		if availableWorkers < 1 {
			select {
			case <-ctx.Done():
				break loop
			case <-time.After(r.config.waitForWorkerSleep):
			}
			continue
		}

		inProgressNamespaces := r.getInProgressNamespaces()
		r.logger.Debugf(`Current inProgress namespace identifiers for %s: %v`, r.destType, inProgressNamespaces)

		uploadJobsToProcess, err := r.uploadsToProcess(ctx, availableWorkers, inProgressNamespaces)
		if err != nil {
			if errors.Is(err, context.Canceled) ||
				errors.Is(err, context.DeadlineExceeded) ||
				strings.Contains(err.Error(), "pq: canceling statement due to user request") {

				break loop
			} else {
				r.logger.Errorf(`Error executing uploadsToProcess: %v`, err)

				panic(err)
			}
		}

		for _, uploadJob := range uploadJobsToProcess {
			r.setDestInProgress(uploadJob.warehouse, uploadJob.upload.ID)

			workerName := r.workerIdentifier(uploadJob.warehouse)

			r.workerChannelMapLock.RLock()
			r.workerChannelMap[workerName] <- uploadJob
			r.workerChannelMapLock.RUnlock()
		}

		select {
		case <-ctx.Done():
			break loop
		case <-time.After(r.config.uploadAllocatorSleep):
		}
	}

	r.workerChannelMapLock.RLock()
	for _, workerChannel := range r.workerChannelMap {
		close(workerChannel)
	}
	r.workerChannelMapLock.RUnlock()
}

func (r *router) uploadsToProcess(ctx context.Context, availableWorkers int, skipIdentifiers []string) ([]*UploadJob, error) {
	uploads, err := r.uploadRepo.GetToProcess(ctx, r.destType, availableWorkers, repo.ProcessOptions{
		SkipIdentifiers:                   skipIdentifiers,
		SkipWorkspaces:                    r.tenantManager.DegradedWorkspaces(),
		AllowMultipleSourcesForJobsPickup: r.config.allowMultipleSourcesForJobsPickup,
	})
	if err != nil {
		return nil, err
	}

	var uploadJobs []*UploadJob
	for _, upload := range uploads {
		r.configSubscriberLock.RLock()

		if upload.WorkspaceID == "" {
			var ok bool
			upload.WorkspaceID, ok = r.workspaceBySourceIDs[upload.SourceID]
			if !ok {
				r.logger.Warnf("could not find workspace id for source id: %s", upload.SourceID)
			}
		}

		warehouse, found := lo.Find(r.warehouses, func(w model.Warehouse) bool {
			return w.Source.ID == upload.SourceID && w.Destination.ID == upload.DestinationID
		})
		r.configSubscriberLock.RUnlock()

		upload.UseRudderStorage = warehouse.GetBoolDestinationConfig("useRudderStorage")

		if !found {
			uploadJob := r.uploadJobFactory.NewUploadJob(ctx, &model.UploadJob{
				Upload: upload,
			}, nil)

			err := fmt.Errorf("unable to find source : %s or destination : %s, both or the connection between them", upload.SourceID, upload.DestinationID)

			_, _ = uploadJob.setUploadError(err, model.Aborted)

			r.logger.Errorf("%v", err)
			continue
		}

		stagingFilesList, err := r.stagingRepo.GetForUpload(ctx, upload)
		if err != nil {
			return nil, err
		}

		whManager, err := manager.New(r.destType, r.conf, r.logger, r.statsFactory)
		if err != nil {
			return nil, err
		}

		uploadJob := r.uploadJobFactory.NewUploadJob(ctx, &model.UploadJob{
			Warehouse:    warehouse,
			Upload:       upload,
			StagingFiles: stagingFilesList,
		},
			whManager,
		)

		uploadJobs = append(uploadJobs, uploadJob)
	}

	jobsStats, err := r.uploadRepo.UploadJobsStats(ctx, r.destType, repo.ProcessOptions{
		SkipIdentifiers: skipIdentifiers,
		SkipWorkspaces:  r.tenantManager.DegradedWorkspaces(),
	})
	if err != nil {
		return nil, fmt.Errorf("processing stats: %w", err)
	}

	r.processingStats(availableWorkers, jobsStats)

	return uploadJobs, nil
}

func (r *router) processingStats(availableWorkers int, jobStats model.UploadJobsStats) {
	r.stats.processingPendingJobsStat.Gauge(int(jobStats.PendingJobs))
	r.stats.processingAvailableWorkersStat.Gauge(availableWorkers)
	r.stats.processingPickupLagStat.SendTiming(jobStats.PickupLag)
	r.stats.processingPickupWaitTimeStat.SendTiming(jobStats.PickupWaitTime)
}

func (r *router) mainLoop(ctx context.Context) {
	for {
		if !r.isEnabled.Load() {
			select {
			case <-ctx.Done():
				return
			case <-time.After(r.config.mainLoopSleep):
			}
			continue
		}

		jobCreationChan := make(chan struct{}, r.config.maxParallelJobCreation)

		r.configSubscriberLock.RLock()

		wg := sync.WaitGroup{}
		wg.Add(len(r.warehouses))

		r.stats.schedulerWarehouseLengthStat.Gauge(len(r.warehouses))

		schedulingStartTime := r.now()

		for _, warehouse := range r.warehouses {
			w := warehouse

			rruntime.GoForWarehouse(func() {
				jobCreationChan <- struct{}{}
				defer func() {
					wg.Done()
					<-jobCreationChan
				}()

				r.logger.Debugf("[WH] Processing Jobs for warehouse: %s", w.Identifier)
				err := r.createJobs(ctx, w)
				if err != nil {
					r.logger.Errorf("[WH] Failed to process warehouse Jobs: %v", err)
				}
			})
		}

		r.configSubscriberLock.RUnlock()

		wg.Wait()

		r.stats.schedulerTotalSchedulingTimeStat.Since(schedulingStartTime)

		select {
		case <-ctx.Done():
			return
		case <-time.After(r.config.mainLoopSleep):
		}
	}
}

func (r *router) createJobs(ctx context.Context, warehouse model.Warehouse) (err error) {
	if ok, err := r.canCreateUpload(ctx, warehouse); !ok {
		r.statsFactory.NewTaggedStat("wh_scheduler.upload_sync_skipped", stats.CountType, stats.Tags{
			"workspaceId":   warehouse.WorkspaceID,
			"destinationID": warehouse.Destination.ID,
			"destType":      warehouse.Destination.DestinationDefinition.Name,
			"reason":        err.Error(),
		}).Count(1)

		r.logger.Debugf("[WH]: Skipping upload loop since %s upload freq not exceeded: %v", warehouse.Identifier, err)

		return nil
	}

	priority := defaultUploadPriority

	uploadID, uploadStatus, uploadPriority := r.latestUploadStatus(ctx, &warehouse)
	if uploadStatus == model.Waiting {
		// If it is present do nothing else delete it
		if _, inProgress := r.isUploadJobInProgress(warehouse, uploadID); !inProgress {
			err := r.uploadRepo.DeleteWaiting(ctx, uploadID)
			if err != nil {
				r.logger.Error(err, "uploadID", uploadID, "warehouse", warehouse.Identifier)
			}
			priority = uploadPriority // copy the priority from the latest upload job.
		}
	}

	stagingFilesFetchStart := r.now()
	stagingFilesList, err := r.stagingRepo.Pending(ctx, warehouse.Source.ID, warehouse.Destination.ID)
	if err != nil {
		return fmt.Errorf("pending staging files for %q: %w", warehouse.Identifier, err)
	}

	stagingFilesFetchStat := r.statsFactory.NewTaggedStat("wh_scheduler.pending_staging_files", stats.TimerType, stats.Tags{
		"workspaceId":   warehouse.WorkspaceID,
		"destinationID": warehouse.Destination.ID,
		"destType":      warehouse.Destination.DestinationDefinition.Name,
	})
	stagingFilesFetchStat.Since(stagingFilesFetchStart)

	if len(stagingFilesList) == 0 {
		r.logger.Debugf("[WH]: Found no pending staging files for %s", warehouse.Identifier)
		return nil
	}

	uploadJobCreationStat := r.statsFactory.NewTaggedStat("wh_scheduler.create_upload_jobs", stats.TimerType, stats.Tags{
		"workspaceId":   warehouse.WorkspaceID,
		"destinationID": warehouse.Destination.ID,
		"destType":      warehouse.Destination.DestinationDefinition.Name,
	})
	defer uploadJobCreationStat.RecordDuration()()

	uploadStartAfter := r.uploadStartAfterTime()
	err = r.createUploadJobsFromStagingFiles(ctx, warehouse, stagingFilesList, priority, uploadStartAfter)
	if err != nil {
		return err
	}

	setLastProcessedMarker(warehouse, uploadStartAfter)

	return nil
}

func (r *router) latestUploadStatus(ctx context.Context, warehouse *model.Warehouse) (int64, string, int) {
	uploadID, status, priority, err := r.warehouseDBHandle.GetLatestUploadStatus(
		ctx,
		warehouse.Source.ID,
		warehouse.Destination.ID,
	)
	if err != nil {
		r.logger.Errorf(`Error getting latest upload status for warehouse: %v`, err)
	}

	return uploadID, status, priority
}

func (r *router) uploadStartAfterTime() time.Time {
	if r.config.enableJitterForSyncs {
		return timeutil.Now().Add(time.Duration(rand.Intn(15)) * time.Second)
	}
	return r.now()
}

func (r *router) createUploadJobsFromStagingFiles(ctx context.Context, warehouse model.Warehouse, stagingFiles []*model.StagingFile, priority int, uploadStartAfter time.Time) error {
	// count := 0
	// Process staging files in batches of stagingFilesBatchSize
	// E.g. If there are 1000 pending staging files and stagingFilesBatchSize is 100,
	// Then we create 10 new entries in wh_uploads table each with 100 staging files
	uploadTriggered := isUploadTriggered(warehouse)
	if uploadTriggered {
		priority = 50
	}

	batches := service.StageFileBatching(stagingFiles, r.config.stagingFilesBatchSize)
	for _, batch := range batches {
		upload := model.Upload{
			SourceID:        warehouse.Source.ID,
			Namespace:       warehouse.Namespace,
			WorkspaceID:     warehouse.WorkspaceID,
			DestinationID:   warehouse.Destination.ID,
			DestinationType: r.destType,
			Status:          model.Waiting,

			LoadFileType:  warehouseutils.GetLoadFileType(r.destType),
			NextRetryTime: uploadStartAfter,
			Priority:      priority,

			// The following will be populated by staging files:
			// FirstEventAt:     0,
			// LastEventAt:      0,
			// UseRudderStorage: false,
			// SourceTaskRunID:  "",
			// SourceJobID:      "",
			// SourceJobRunID:   "",
		}

		_, err := r.uploadRepo.CreateWithStagingFiles(ctx, upload, batch)
		if err != nil {
			return fmt.Errorf("creating upload: %w", err)
		}
	}

	// reset upload trigger if the upload was triggered
	if uploadTriggered {
		clearTriggeredUpload(warehouse)
	}

	return nil
}

// Enable enables a router :)
func (r *router) Enable() {
	r.isEnabled.Store(true)
}

// Disable disables a router:)
func (r *router) Disable() {
	r.isEnabled.Store(false)
}

func (r *router) Shutdown() error {
	r.stopService()
	return r.backgroundWait()
}<|MERGE_RESOLUTION|>--- conflicted
+++ resolved
@@ -36,16 +36,10 @@
 	"github.com/rudderlabs/rudder-server/warehouse/validations"
 )
 
-<<<<<<< HEAD
 const defaultUploadPriority = 100
 
-type Router struct {
+type router struct {
 	destType   string
-	warehouses []model.Warehouse
-=======
-type router struct {
-	destType string
->>>>>>> f6cb9612
 
 	dbHandle          *sqlquerywrapper.DB
 	warehouseDBHandle *DB
