--- conflicted
+++ resolved
@@ -13,30 +13,12 @@
 
 func TestConstraintsManager(t *testing.T) {
 	testCases := []struct {
-<<<<<<< HEAD
-=======
 		name            string
->>>>>>> 09a3c134
 		destinationType string
 		brEvent         *BatchRouterEvent
 		columnName      string
 		expected        *constraintsViolation
 	}{
-<<<<<<< HEAD
-		{warehouseutils.RS, &BatchRouterEvent{}, "id", &constraintsViolation{}},
-		{warehouseutils.POSTGRES, &BatchRouterEvent{}, "id", &constraintsViolation{}},
-		{warehouseutils.CLICKHOUSE, &BatchRouterEvent{}, "id", &constraintsViolation{}},
-		{warehouseutils.MSSQL, &BatchRouterEvent{}, "id", &constraintsViolation{}},
-		{warehouseutils.AzureSynapse, &BatchRouterEvent{}, "id", &constraintsViolation{}},
-		{warehouseutils.DELTALAKE, &BatchRouterEvent{}, "id", &constraintsViolation{}},
-		{warehouseutils.S3Datalake, &BatchRouterEvent{}, "id", &constraintsViolation{}},
-		{warehouseutils.GCSDatalake, &BatchRouterEvent{}, "id", &constraintsViolation{}},
-		{warehouseutils.AzureDatalake, &BatchRouterEvent{}, "id", &constraintsViolation{}},
-		{warehouseutils.BQ, &BatchRouterEvent{}, "id", &constraintsViolation{}},
-		{
-			warehouseutils.BQ,
-			&BatchRouterEvent{
-=======
 		{
 			name:            "Unsupported destination type",
 			destinationType: warehouseutils.RS,
@@ -46,7 +28,6 @@
 			name:            "Violates index constraint",
 			destinationType: warehouseutils.BQ,
 			brEvent: &BatchRouterEvent{
->>>>>>> 09a3c134
 				Metadata: Metadata{
 					Table: "rudder_identity_merge_rules",
 					Columns: model.TableSchema{
@@ -58,17 +39,6 @@
 					"merge_property_1_type":  "xdopqvvuprdwzekiuscckloityeitccatjcjzloyoftujlgzblytbdgnyarxtbwsbtioqlmawfnnrkemlzulxjzvbfpgkjwqdnfjfkodjmanubkpxsbyvzpkonfisutvkyeqlckesjafsdfjzjoayosxjkinwemicmusrwlcwkmzrwxysjxstqcdehetvscihxqrbieogqijsyvqwidupjfnvhvibqnqlvwujwmonuljejjcpvyedcxdediqviyevaiooeyhcztplpakprbparizdjmrnwuajzyfdejhseym",
 					"merge_property_1_value": "xdequlyaotmwomivhsngqfiokpvdzvqfbelljpzhqgldgforwnsuuobsilwneviwyeidqyotgddenilpjkfwzecyagyyrgslwppjgdbetcogbtryoozefbwaghpgscdqktwkogsmvuiefmanfckhyuyezxmmwpgxdulvwqowtdoantflxmusglrlvmgdmcyugcijolssywjskrsntrtimyngeppuwlmfnltznzioijmtnyuiiqfbvoyealmaovuqsamfdsndqcotpwvxmdhuwedzsuxxmmnopdebjztinacn",
 				},
-<<<<<<< HEAD
-			}, "merge_property_1_value",
-			&constraintsViolation{
-				isViolated:         true,
-				violatedIdentifier: "rudder-discards-",
-			},
-		},
-		{
-			warehouseutils.BQ,
-			&BatchRouterEvent{
-=======
 			},
 			columnName: "merge_property_1_value",
 			expected: &constraintsViolation{
@@ -80,7 +50,6 @@
 			name:            "Does not violates index constraint",
 			destinationType: warehouseutils.BQ,
 			brEvent: &BatchRouterEvent{
->>>>>>> 09a3c134
 				Metadata: Metadata{
 					Table: "rudder_identity_merge_rules",
 					Columns: model.TableSchema{
@@ -92,28 +61,16 @@
 					"merge_property_1_type":  "uhqoxesrjrdjqrgnyorocsdccjmlsoolufqijertjqxzytnqiqwptahpokhbucbydkxtwamwbgcnphevaktfzfeovzelyzhxmsttgvqkarplokecfngtwoazrtgevraaegduykpcalgwfzgkjcarwf",
 					"merge_property_1_value": "wopubjftfnqapctttpsfassyvbesjypimpmtweoxuifhzcxcigbhwpxkrijqqgbeehgepsplbcguztgdtipsobxoxnrqifrrbaiofkjgxilidrvffnymfqzixlubaipofijtmacswuzrgwwkvatscn",
 				},
-<<<<<<< HEAD
-			}, "merge_property_1_value",
-			&constraintsViolation{
-				isViolated:         false,
-				violatedIdentifier: "",
-			},
-=======
 			},
 			columnName: "merge_property_1_value",
 			expected:   &constraintsViolation{},
->>>>>>> 09a3c134
 		},
 	}
 
 	for _, tc := range testCases {
 		tc := tc
 
-<<<<<<< HEAD
-		t.Run(tc.destinationType, func(t *testing.T) {
-=======
 		t.Run(tc.name, func(t *testing.T) {
->>>>>>> 09a3c134
 			t.Parallel()
 
 			cm := newConstraintsManager(config.Default)
