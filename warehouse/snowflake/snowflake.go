--- conflicted
+++ resolved
@@ -24,12 +24,19 @@
 var (
 	warehouseUploadsTable string
 	stagingTablePrefix    string
-<<<<<<< HEAD
-=======
 	maxParallelLoads      int
 	pkgLogger             logger.LoggerI
->>>>>>> 4bed44ba
 )
+
+func init() {
+	loadConfig()
+	pkgLogger = logger.NewLogger().Child("warehouse").Child("snowflake")
+}
+
+func loadConfig() {
+	warehouseUploadsTable = config.GetString("Warehouse.uploadsTable", "wh_uploads")
+	stagingTablePrefix = "RUDDER_STAGING_"
+}
 
 type HandleT struct {
 	Db            *sql.DB
@@ -133,11 +140,7 @@
 
 func (sf *HandleT) createTable(name string, columns map[string]string) (err error) {
 	sqlStatement := fmt.Sprintf(`CREATE TABLE IF NOT EXISTS %s ( %v )`, name, columnsWithDataTypes(columns, ""))
-<<<<<<< HEAD
-	logger.Infof("SF: Creating table in snowflake for %s:%s : %v", sf.Warehouse.Namespace, sf.Warehouse.Destination.ID, sqlStatement)
-=======
 	pkgLogger.Infof("Creating table in snowflake for SF:%s : %v", sf.Warehouse.Destination.ID, sqlStatement)
->>>>>>> 4bed44ba
 	_, err = sf.Db.Exec(sqlStatement)
 	return
 }
@@ -152,7 +155,6 @@
 	return
 }
 
-<<<<<<< HEAD
 func (sf *HandleT) columnExists(columnName string, tableName string) (exists bool, err error) {
 	sqlStatement := fmt.Sprintf(`SELECT EXISTS ( SELECT 1
    								 FROM   information_schema.columns
@@ -161,19 +163,6 @@
 									AND column_name = '%s'
 								   )`, sf.Namespace, tableName, columnName)
 	err = sf.Db.QueryRow(sqlStatement).Scan(&exists)
-=======
-func (sf *HandleT) addColumn(tableName string, columnName string, columnType string) (err error) {
-	sqlStatement := fmt.Sprintf(`ALTER TABLE %s ADD COLUMN %s %s`, tableName, columnName, dataTypesMap[columnType])
-	pkgLogger.Infof("Adding column in snowflake for SF:%s : %v", sf.Warehouse.Destination.ID, sqlStatement)
-	_, err = sf.Db.Exec(sqlStatement)
-	return
-}
-
-func (sf *HandleT) createSchema() (err error) {
-	sqlStatement := fmt.Sprintf(`CREATE SCHEMA IF NOT EXISTS "%s"`, sf.Namespace)
-	pkgLogger.Infof("Creating schemaname in snowflake for SF:%s : %v", sf.Warehouse.Destination.ID, sqlStatement)
-	_, err = sf.Db.Exec(sqlStatement)
->>>>>>> 4bed44ba
 	return
 }
 
@@ -187,97 +176,15 @@
 
 func (sf *HandleT) addColumn(tableName string, columnName string, columnType string) (err error) {
 	sqlStatement := fmt.Sprintf(`ALTER TABLE %s ADD COLUMN %s %s`, tableName, columnName, dataTypesMap[columnType])
-	logger.Infof("SF: Adding column in snowflake for %s:%s : %v", sf.Warehouse.Namespace, sf.Warehouse.Destination.ID, sqlStatement)
+	pkgLogger.Infof("SF: Adding column in snowflake for %s:%s : %v", sf.Warehouse.Namespace, sf.Warehouse.Destination.ID, sqlStatement)
 	_, err = sf.Db.Exec(sqlStatement)
-<<<<<<< HEAD
 	return
 }
 
 func (sf *HandleT) createSchema() (err error) {
 	sqlStatement := fmt.Sprintf(`CREATE SCHEMA IF NOT EXISTS "%s"`, sf.Namespace)
-	logger.Infof("SF: Creating schemaname in snowflake for %s:%s : %v", sf.Warehouse.Namespace, sf.Warehouse.Destination.ID, sqlStatement)
+	pkgLogger.Infof("SF: Creating schemaname in snowflake for %s:%s : %v", sf.Warehouse.Namespace, sf.Warehouse.Destination.ID, sqlStatement)
 	_, err = sf.Db.Exec(sqlStatement)
-=======
-	if err != nil {
-		return nil, err
-	}
-
-	processedTables := make(map[string]bool)
-	for _, tableName := range diff.Tables {
-		tableExists, err := sf.tableExists(tableName)
-		if err != nil {
-			return nil, err
-		}
-		if !tableExists {
-			err = sf.createTable(fmt.Sprintf(`%s`, tableName), diff.ColumnMaps[tableName])
-			if err != nil {
-				return nil, err
-			}
-			processedTables[tableName] = true
-		}
-	}
-	for tableName, columnMap := range diff.ColumnMaps {
-		// skip adding columns when table didn't exist previously and was created in the prev statement
-		// this to make sure all columns in the the columnMap exists in the table in snowflake
-		if _, ok := processedTables[tableName]; ok {
-			continue
-		}
-		if len(columnMap) > 0 {
-			for columnName, columnType := range columnMap {
-				err := sf.addColumn(tableName, columnName, columnType)
-				if err != nil {
-					if checkAndIgnoreAlreadyExistError(err) {
-						pkgLogger.Infof("SF: Column %s already exists on %s.%s \nResponse: %v", columnName, sf.Namespace, tableName, err)
-					} else {
-						return nil, err
-					}
-				}
-			}
-		}
-	}
-	return
-}
-
-// FetchSchema queries snowflake and returns the schema assoiciated with provided namespace
-func (sf *HandleT) FetchSchema(warehouse warehouseutils.WarehouseT, namespace string) (schema map[string]map[string]string, err error) {
-	sf.Warehouse = warehouse
-	dbHandle, err := connect(sf.getConnectionCredentials(OptionalCredsT{}))
-	if err != nil {
-		return
-	}
-	defer dbHandle.Close()
-
-	schema = make(map[string]map[string]string)
-	sqlStatement := fmt.Sprintf(`SELECT t.table_name, c.column_name, c.data_type
-									FROM INFORMATION_SCHEMA.TABLES as t
-									JOIN INFORMATION_SCHEMA.COLUMNS as c
-									ON t.table_schema = c.table_schema and t.table_name = c.table_name
-									WHERE t.table_schema = '%s'`, namespace)
-
-	rows, err := dbHandle.Query(sqlStatement)
-	if err != nil && err != sql.ErrNoRows {
-		pkgLogger.Errorf("SF: Error in fetching schema from snowflake destination:%v, query: %v", sf.Warehouse.Destination.ID, sqlStatement)
-		return
-	}
-	if err == sql.ErrNoRows {
-		return schema, nil
-	}
-	defer rows.Close()
-	for rows.Next() {
-		var tName, cName, cType string
-		err = rows.Scan(&tName, &cName, &cType)
-		if err != nil {
-			pkgLogger.Errorf("SF: Error in processing fetched schema from snowflake destination:%v", sf.Warehouse.Destination.ID)
-			return
-		}
-		if _, ok := schema[tName]; !ok {
-			schema[tName] = make(map[string]string)
-		}
-		if datatype, ok := dataTypesMapToRudder[cType]; ok {
-			schema[tName][cName] = datatype
-		}
-	}
->>>>>>> 4bed44ba
 	return
 }
 
@@ -304,40 +211,15 @@
 	return auth
 }
 
-<<<<<<< HEAD
 func (sf *HandleT) loadTable(tableName string, tableSchemaInUpload warehouseutils.TableSchemaT, dbHandle *sql.DB, skipClosingDBSession bool) (tableLoadResp tableLoadRespT, err error) {
-	logger.Infof("SF: Starting load for table:%s\n", tableName)
+	pkgLogger.Infof("SF: Starting load for table:%s\n", tableName)
 
 	if dbHandle == nil {
 		dbHandle, err = connect(sf.getConnectionCredentials(OptionalCredsT{schemaName: sf.Namespace}))
 		if err != nil {
-			logger.Errorf("SF: Error establishing connection for copying table:%s: %v\n", tableName, err)
+			pkgLogger.Errorf("SF: Error establishing connection for copying table:%s: %v\n", tableName, err)
 			return
 		}
-=======
-func (sf *HandleT) loadTable(tableName string, columnMap map[string]string, skipClosingDBSession bool, forceLoad bool) (tableLoadResp tableLoadRespT, err error) {
-	if !forceLoad {
-		status, _ := warehouseutils.GetTableUploadStatus(sf.Upload.ID, tableName, sf.DbHandle)
-		if status == warehouseutils.ExportedDataState {
-			pkgLogger.Infof("SF: Skipping load for table:%s as it has been succesfully loaded earlier", tableName)
-			return
-		}
-	}
-	if !warehouseutils.HasLoadFiles(sf.DbHandle, sf.Warehouse.Source.ID, sf.Warehouse.Destination.ID, tableName, sf.Upload.StartLoadFileID, sf.Upload.EndLoadFileID) {
-		warehouseutils.SetTableUploadStatus(warehouseutils.ExportedDataState, sf.Upload.ID, tableName, sf.DbHandle)
-		return
-	}
-	pkgLogger.Infof("SF: Starting load for table:%s\n", tableName)
-	warehouseutils.SetTableUploadStatus(warehouseutils.ExecutingState, sf.Upload.ID, tableName, sf.DbHandle)
-	timer := warehouseutils.DestStat(stats.TimerType, "single_table_upload_time", sf.Warehouse.Destination.ID)
-	timer.Start()
-
-	dbHandle, err := connect(sf.getConnectionCredentials(OptionalCredsT{schemaName: sf.Namespace}))
-	if err != nil {
-		pkgLogger.Errorf("SF: Error establishing connection for copying table:%s: %v\n", tableName, err)
-		warehouseutils.SetTableUploadError(warehouseutils.ExportingDataFailedState, sf.Upload.ID, tableName, err, sf.DbHandle)
-		return
->>>>>>> 4bed44ba
 	}
 	tableLoadResp.dbHandle = dbHandle
 	if !skipClosingDBSession {
@@ -365,12 +247,7 @@
 	pkgLogger.Debugf("SF: Creating temporary table for table:%s at %s\n", tableName, sqlStatement)
 	_, err = dbHandle.Exec(sqlStatement)
 	if err != nil {
-<<<<<<< HEAD
-		logger.Errorf("SF: Error creating temporary table for table:%s: %v\n", tableName, err)
-=======
 		pkgLogger.Errorf("SF: Error creating temporary table for table:%s: %v\n", tableName, err)
-		warehouseutils.SetTableUploadError(warehouseutils.ExportingDataFailedState, sf.Upload.ID, tableName, err, sf.DbHandle)
->>>>>>> 4bed44ba
 		return
 	}
 	tableLoadResp.stagingTable = stagingTableName
@@ -394,12 +271,7 @@
 
 	_, err = dbHandle.Exec(sqlStatement)
 	if err != nil {
-<<<<<<< HEAD
-		logger.Errorf("SF: Error running COPY command: %v\n", err)
-=======
 		pkgLogger.Errorf("SF: Error running COPY command: %v\n", err)
-		warehouseutils.SetTableUploadError(warehouseutils.ExportingDataFailedState, sf.Upload.ID, tableName, err, sf.DbHandle)
->>>>>>> 4bed44ba
 		return
 	}
 
@@ -444,19 +316,18 @@
 	pkgLogger.Infof("SF: Dedup records for table:%s using staging table: %s\n", tableName, sqlStatement)
 	_, err = dbHandle.Exec(sqlStatement)
 	if err != nil {
-<<<<<<< HEAD
-		logger.Errorf("SF: Error running MERGE for dedup: %v\n", err)
-		return
-	}
-
-	logger.Infof("SF: Complete load for table:%s\n", tableName)
+		pkgLogger.Errorf("SF: Error running MERGE for dedup: %v\n", err)
+		return
+	}
+
+	pkgLogger.Infof("SF: Complete load for table:%s\n", tableName)
 	return
 }
 
 func (sf *HandleT) LoadIdentityMergeRulesTable() (err error) {
-	logger.Infof("SF: Starting load for table:%s\n", identityMergeRulesTable)
-
-	logger.Infof("SF: Fetching load file location for %s", identityMergeRulesTable)
+	pkgLogger.Infof("SF: Starting load for table:%s\n", identityMergeRulesTable)
+
+	pkgLogger.Infof("SF: Fetching load file location for %s", identityMergeRulesTable)
 	var location string
 	location, err = sf.Uploader.GetSingleLoadFileLocation(identityMergeRulesTable)
 	if err != nil {
@@ -465,7 +336,7 @@
 
 	dbHandle, err := connect(sf.getConnectionCredentials(OptionalCredsT{schemaName: sf.Namespace}))
 	if err != nil {
-		logger.Errorf("SF: Error establishing connection for copying table:%s: %v\n", identityMergeRulesTable, err)
+		pkgLogger.Errorf("SF: Error establishing connection for copying table:%s: %v\n", identityMergeRulesTable, err)
 		return
 	}
 
@@ -479,21 +350,21 @@
 		"AWS_SECRET_KEY='[^']*'": "AWS_SECRET_KEY='***'",
 	})
 	if regexErr == nil {
-		logger.Infof("SF: Dedup records for table:%s using staging table: %s\n", identityMergeRulesTable, sanitisedSQLStmt)
+		pkgLogger.Infof("SF: Dedup records for table:%s using staging table: %s\n", identityMergeRulesTable, sanitisedSQLStmt)
 	}
 
 	_, err = dbHandle.Exec(sqlStatement)
 	if err != nil {
-		logger.Errorf("SF: Error running MERGE for dedup: %v\n", err)
-		return
-	}
-	logger.Infof("SF: Complete load for table:%s\n", identityMergeRulesTable)
+		pkgLogger.Errorf("SF: Error running MERGE for dedup: %v\n", err)
+		return
+	}
+	pkgLogger.Infof("SF: Complete load for table:%s\n", identityMergeRulesTable)
 	return
 }
 
 func (sf *HandleT) LoadIdentityMappingsTable() (err error) {
-	logger.Infof("SF: Starting load for table:%s\n", identityMappingsTable)
-	logger.Infof("SF: Fetching load file location for %s", identityMappingsTable)
+	pkgLogger.Infof("SF: Starting load for table:%s\n", identityMappingsTable)
+	pkgLogger.Infof("SF: Fetching load file location for %s", identityMappingsTable)
 	var location string
 
 	location, err = sf.Uploader.GetSingleLoadFileLocation(identityMappingsTable)
@@ -503,17 +374,17 @@
 
 	dbHandle, err := connect(sf.getConnectionCredentials(OptionalCredsT{schemaName: sf.Namespace}))
 	if err != nil {
-		logger.Errorf("SF: Error establishing connection for copying table:%s: %v\n", identityMappingsTable, err)
+		pkgLogger.Errorf("SF: Error establishing connection for copying table:%s: %v\n", identityMappingsTable, err)
 		return
 	}
 
 	stagingTableName := misc.TruncateStr(fmt.Sprintf(`%s%s_%s`, stagingTablePrefix, strings.Replace(uuid.NewV4().String(), "-", "", -1), identityMappingsTable), 127)
 	sqlStatement := fmt.Sprintf(`CREATE TEMPORARY TABLE %s LIKE %s`, stagingTableName, identityMappingsTable)
 
-	logger.Infof("SF: Creating temporary table for table:%s at %s\n", identityMappingsTable, sqlStatement)
+	pkgLogger.Infof("SF: Creating temporary table for table:%s at %s\n", identityMappingsTable, sqlStatement)
 	_, err = dbHandle.Exec(sqlStatement)
 	if err != nil {
-		logger.Errorf("SF: Error creating temporary table for table:%s: %v\n", identityMappingsTable, err)
+		pkgLogger.Errorf("SF: Error creating temporary table for table:%s: %v\n", identityMappingsTable, err)
 		return
 	}
 
@@ -521,10 +392,10 @@
 	sqlStatement = fmt.Sprintf(`COPY INTO %v(MERGE_PROPERTY_TYPE, MERGE_PROPERTY_VALUE, RUDDER_ID, UPDATED_AT) FROM '%v' %s PATTERN = '.*\.csv\.gz'
 		FILE_FORMAT = ( TYPE = csv FIELD_OPTIONALLY_ENCLOSED_BY = '"' ESCAPE_UNENCLOSED_FIELD = NONE )`, fmt.Sprintf(`%s.%s`, sf.Namespace, stagingTableName), loadLocation, sf.authString())
 
-	logger.Infof("SF: Dedup records for table:%s using staging table: %s\n", identityMappingsTable, sqlStatement)
+	pkgLogger.Infof("SF: Dedup records for table:%s using staging table: %s\n", identityMappingsTable, sqlStatement)
 	_, err = dbHandle.Exec(sqlStatement)
 	if err != nil {
-		logger.Errorf("SF: Error running MERGE for dedup: %v\n", err)
+		pkgLogger.Errorf("SF: Error running MERGE for dedup: %v\n", err)
 		return
 	}
 
@@ -539,13 +410,13 @@
 									UPDATE SET original.RUDDER_ID = staging.RUDDER_ID, original.UPDATED_AT =  staging.UPDATED_AT
 									WHEN NOT MATCHED THEN
 									INSERT (MERGE_PROPERTY_TYPE, MERGE_PROPERTY_VALUE, RUDDER_ID, UPDATED_AT) VALUES (staging.MERGE_PROPERTY_TYPE, staging.MERGE_PROPERTY_VALUE, staging.RUDDER_ID, staging.UPDATED_AT)`, identityMappingsTable, stagingTableName)
-	logger.Infof("SF: Dedup records for table:%s using staging table: %s\n", identityMappingsTable, sqlStatement)
+	pkgLogger.Infof("SF: Dedup records for table:%s using staging table: %s\n", identityMappingsTable, sqlStatement)
 	_, err = dbHandle.Exec(sqlStatement)
 	if err != nil {
-		logger.Errorf("SF: Error running MERGE for dedup: %v\n", err)
-		return
-	}
-	logger.Infof("SF: Complete load for table:%s\n", identityMappingsTable)
+		pkgLogger.Errorf("SF: Error running MERGE for dedup: %v\n", err)
+		return
+	}
+	pkgLogger.Infof("SF: Complete load for table:%s\n", identityMappingsTable)
 	return
 }
 
@@ -554,25 +425,9 @@
 		return
 	}
 	errorMap = map[string]error{identifiesTable: nil}
-	logger.Infof("SF: Starting load for identifies and users tables\n")
+	pkgLogger.Infof("SF: Starting load for identifies and users tables\n")
 
 	resp, err := sf.loadTable(identifiesTable, sf.Uploader.GetTableSchemaInUpload(identifiesTable), nil, true)
-=======
-		pkgLogger.Errorf("SF: Error running MERGE for dedup: %v\n", err)
-		warehouseutils.SetTableUploadError(warehouseutils.ExportingDataFailedState, sf.Upload.ID, tableName, err, sf.DbHandle)
-		return
-	}
-
-	timer.End()
-	warehouseutils.SetTableUploadStatus(warehouseutils.ExportedDataState, sf.Upload.ID, tableName, sf.DbHandle)
-	pkgLogger.Infof("SF: Complete load for table:%s\n", tableName)
-	return
-}
-
-func (sf *HandleT) loadUserTables() (err error) {
-	pkgLogger.Infof("SF: Starting load for identifies and users tables\n")
-	resp, err := sf.loadTable(identifiesTable, sf.Upload.Schema[identifiesTable], true, true)
->>>>>>> 4bed44ba
 	if err != nil {
 		errorMap[identifiesTable] = err
 		return
@@ -618,12 +473,7 @@
 	pkgLogger.Debugf("SF: Creating staging table for users: %s\n", sqlStatement)
 	_, err = resp.dbHandle.Exec(sqlStatement)
 	if err != nil {
-<<<<<<< HEAD
-		logger.Errorf("SF: Error creating temporary table for table:%s: %v\n", usersTable, err)
-=======
 		pkgLogger.Errorf("SF: Error creating temporary table for table:%s: %v\n", usersTable, err)
-		warehouseutils.SetTableUploadError(warehouseutils.ExportingDataFailedState, sf.Upload.ID, warehouseutils.IdentifiesTable, err, sf.DbHandle)
->>>>>>> 4bed44ba
 		return
 	}
 
@@ -651,53 +501,12 @@
 	pkgLogger.Infof("SF: Dedup records for table:%s using staging table: %s\n", usersTable, sqlStatement)
 	_, err = resp.dbHandle.Exec(sqlStatement)
 	if err != nil {
-<<<<<<< HEAD
-		logger.Errorf("SF: Error running MERGE for dedup: %v\n", err)
-=======
 		pkgLogger.Errorf("SF: Error running MERGE for dedup: %v\n", err)
-		warehouseutils.SetTableUploadError(warehouseutils.ExportingDataFailedState, sf.Upload.ID, usersTable, err, sf.DbHandle)
->>>>>>> 4bed44ba
-		return
-	}
-	return
-}
-
-<<<<<<< HEAD
-=======
-func (sf *HandleT) load() (errList []error) {
-	pkgLogger.Infof("SF: Starting load for all %v tables\n", len(sf.Upload.Schema))
-	if _, ok := sf.Upload.Schema[usersTable]; ok {
-		err := sf.loadUserTables()
-		if err != nil {
-			errList = append(errList, err)
-		}
-	}
-	var wg sync.WaitGroup
-	wg.Add(len(sf.Upload.Schema))
-	loadChan := make(chan struct{}, maxParallelLoads)
-	for tableName, columnMap := range sf.Upload.Schema {
-		if tableName == usersTable || tableName == identifiesTable {
-			wg.Done()
-			continue
-		}
-		tName := tableName
-		cMap := columnMap
-		loadChan <- struct{}{}
-		rruntime.Go(func() {
-			_, loadError := sf.loadTable(tName, cMap, false, false)
-			if loadError != nil {
-				errList = append(errList, loadError)
-			}
-			wg.Done()
-			<-loadChan
-		})
-	}
-	wg.Wait()
-	pkgLogger.Infof("SF: Completed load for all tables\n")
-	return
-}
-
->>>>>>> 4bed44ba
+		return
+	}
+	return
+}
+
 type SnowflakeCredentialsT struct {
 	account    string
 	whName     string
@@ -726,11 +535,7 @@
 	}
 
 	alterStatement := fmt.Sprintf(`ALTER SESSION SET ABORT_DETACHED_QUERY=TRUE`)
-<<<<<<< HEAD
-	logger.Infof("SF: Altering session with abort_detached_query for snowflake account:%s, database:%s %v", cred.account, cred.dbName, alterStatement)
-=======
 	pkgLogger.Infof("SF: Altering session with abort_detached_query for snowflake: %v", alterStatement)
->>>>>>> 4bed44ba
 	_, err = db.Exec(alterStatement)
 	if err != nil {
 		return nil, fmt.Errorf("SF: snowflake alter session error : (%v)", err)
@@ -738,17 +543,6 @@
 	return db, nil
 }
 
-func loadConfig() {
-	warehouseUploadsTable = config.GetString("Warehouse.uploadsTable", "wh_uploads")
-	stagingTablePrefix = "RUDDER_STAGING_"
-}
-
-func init() {
-	loadConfig()
-	pkgLogger = logger.NewLogger().Child("warehouse").Child("snowflake")
-}
-
-<<<<<<< HEAD
 func (sf *HandleT) MigrateSchema(diff warehouseutils.SchemaDiffT) (err error) {
 	if len(sf.Uploader.GetSchemaInWarehouse()) == 0 {
 		var schemaExists bool
@@ -762,14 +556,6 @@
 
 	sqlStatement := fmt.Sprintf(`USE SCHEMA "%s"`, sf.Namespace)
 	_, err = sf.Db.Exec(sqlStatement)
-=======
-func (sf *HandleT) MigrateSchema() (err error) {
-	timer := warehouseutils.DestStat(stats.TimerType, "migrate_schema_time", sf.Warehouse.Destination.ID)
-	timer.Start()
-	warehouseutils.SetUploadStatus(sf.Upload, warehouseutils.UpdatingSchemaState, sf.DbHandle)
-	pkgLogger.Infof("SF: Updating schema for snowflake schemaname: %s", sf.Namespace)
-	updatedSchema, err := sf.updateSchema()
->>>>>>> 4bed44ba
 	if err != nil {
 		return
 	}
@@ -800,7 +586,7 @@
 				err = sf.addColumn(tableName, columnName, columnType)
 				if err != nil {
 					if checkAndIgnoreAlreadyExistError(err) {
-						logger.Infof("SF: Column %s already exists on %s.%s \nResponse: %v", columnName, sf.Namespace, tableName, err)
+						pkgLogger.Infof("SF: Column %s already exists on %s.%s \nResponse: %v", columnName, sf.Namespace, tableName, err)
 					} else {
 						return
 					}
@@ -811,7 +597,6 @@
 	return
 }
 
-<<<<<<< HEAD
 // DownloadIdentityRules gets distinct combinations of anonymous_id, user_id from tables in warehouse
 func (sf *HandleT) DownloadIdentityRules(gzWriter *misc.GZipWriter) (err error) {
 
@@ -847,7 +632,7 @@
 		} else if hasUserID {
 			toSelectFields = "NULL AS ANONYMOUS_ID, USER_ID"
 		} else {
-			logger.Infof("SF: ANONYMOUS_ID, USER_ID columns not present in table: %s", tableName)
+			pkgLogger.Infof("SF: ANONYMOUS_ID, USER_ID columns not present in table: %s", tableName)
 			return nil
 		}
 
@@ -856,7 +641,7 @@
 		for {
 			// TODO: Handle case for missing anonymous_id, user_id columns
 			sqlStatement = fmt.Sprintf(`SELECT DISTINCT %s FROM %s.%s LIMIT %d OFFSET %d`, toSelectFields, sf.Namespace, tableName, batchSize, offset)
-			logger.Infof("SF: Downloading distinct combinations of anonymous_id, user_id: %s, totalRows: %d", sqlStatement, totalRows)
+			pkgLogger.Infof("SF: Downloading distinct combinations of anonymous_id, user_id: %s, totalRows: %d", sqlStatement, totalRows)
 			var rows *sql.Rows
 			rows, err = sf.Db.Query(sqlStatement)
 			if err != nil {
@@ -882,24 +667,6 @@
 			offset += batchSize
 			if offset >= totalRows {
 				break
-=======
-func (sf *HandleT) Export() (err error) {
-	pkgLogger.Infof("SF: Starting export to snowflake for source:%s and wh_upload:%v", sf.Warehouse.Source.ID, sf.Upload.ID)
-	err = warehouseutils.SetUploadStatus(sf.Upload, warehouseutils.ExportingDataState, sf.DbHandle)
-	if err != nil {
-		panic(err)
-	}
-	timer := warehouseutils.DestStat(stats.TimerType, "upload_time", sf.Warehouse.Destination.ID)
-	timer.Start()
-	errList := sf.load()
-	timer.End()
-	if len(errList) > 0 {
-		errStr := ""
-		for idx, err := range errList {
-			errStr += err.Error()
-			if idx < len(errList)-1 {
-				errStr += ", "
->>>>>>> 4bed44ba
 			}
 		}
 		return
@@ -1019,7 +786,7 @@
 
 	rows, err := dbHandle.Query(sqlStatement)
 	if err != nil && err != sql.ErrNoRows {
-		logger.Errorf("SF: Error in fetching schema from snowflake destination:%v, query: %v", sf.Warehouse.Destination.ID, sqlStatement)
+		pkgLogger.Errorf("SF: Error in fetching schema from snowflake destination:%v, query: %v", sf.Warehouse.Destination.ID, sqlStatement)
 		return
 	}
 	if err == sql.ErrNoRows {
@@ -1030,7 +797,7 @@
 		var tName, cName, cType string
 		err = rows.Scan(&tName, &cName, &cType)
 		if err != nil {
-			logger.Errorf("SF: Error in processing fetched schema from snowflake destination:%v", sf.Warehouse.Destination.ID)
+			pkgLogger.Errorf("SF: Error in processing fetched schema from snowflake destination:%v", sf.Warehouse.Destination.ID)
 			return
 		}
 		if _, ok := schema[tName]; !ok {
