--- conflicted
+++ resolved
@@ -705,31 +705,6 @@
 	return fmt.Sprintf("%s/%s/%s", config.GetEnv("WAREHOUSE_DATALAKE_FOLDER_NAME", "rudder-datalake"), namespace, tableName)
 }
 
-<<<<<<< HEAD
-type Tag struct {
-	Name  string
-	Value string
-}
-
-func NewTimerStat(name string, extraTags ...Tag) stats.RudderStats {
-	tags := map[string]string{
-		"module": "warehouse",
-	}
-	for _, extraTag := range extraTags {
-		tags[extraTag.Name] = extraTag.Value
-	}
-	return stats.NewTaggedStat(name, stats.TimerType, tags)
-}
-
-func NewCounterStat(name string, extraTags ...Tag) stats.RudderStats {
-	tags := map[string]string{
-		"module": "warehouse",
-	}
-	for _, extraTag := range extraTags {
-		tags[extraTag.Name] = extraTag.Value
-	}
-	return stats.NewTaggedStat(name, stats.CountType, tags)
-=======
 // JoinWithFormatting returns joined string for keys with the provided formatting function.
 func JoinWithFormatting(keys []string, format func(idx int, str string) string, separator string) string {
 	output := make([]string, len(keys))
@@ -747,5 +722,29 @@
 		return "", "", "", err
 	}
 	return *SessionTokenOutput.Credentials.AccessKeyId, *SessionTokenOutput.Credentials.SecretAccessKey, *SessionTokenOutput.Credentials.SessionToken, err
->>>>>>> 8635ec72
+}
+
+type Tag struct {
+	Name  string
+	Value string
+}
+
+func NewTimerStat(name string, extraTags ...Tag) stats.RudderStats {
+	tags := map[string]string{
+		"module": "warehouse",
+	}
+	for _, extraTag := range extraTags {
+		tags[extraTag.Name] = extraTag.Value
+	}
+	return stats.NewTaggedStat(name, stats.TimerType, tags)
+}
+
+func NewCounterStat(name string, extraTags ...Tag) stats.RudderStats {
+	tags := map[string]string{
+		"module": "warehouse",
+	}
+	for _, extraTag := range extraTags {
+		tags[extraTag.Name] = extraTag.Value
+	}
+	return stats.NewTaggedStat(name, stats.CountType, tags)
 }