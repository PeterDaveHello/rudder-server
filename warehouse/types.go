--- conflicted
+++ resolved
@@ -1,7 +1,6 @@
 package warehouse
 
 import (
-	warehouseutils "github.com/rudderlabs/rudder-server/warehouse/utils"
 	"sync"
 	"time"
 
@@ -26,11 +25,7 @@
 	Data     Data     `json:"data"`
 }
 
-<<<<<<< HEAD
-func (event *BatchRouterEvent) columnInfo(columnName string) (columnInfo warehouseutils.ColumnInfo, ok bool) {
-=======
 func (event *BatchRouterEvent) GetColumnInfo(columnName string) (columnInfo warehouseutils.ColumnInfo, ok bool) {
->>>>>>> 09a3c134
 	columnVal, ok := event.Data[columnName]
 	if !ok {
 		return warehouseutils.ColumnInfo{}, false
