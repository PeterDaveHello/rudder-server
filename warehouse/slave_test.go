package warehouse

import (
	"bufio"
	"compress/gzip"
	"context"
	"encoding/json"
	"os"
	"testing"

	notifierModel "github.com/rudderlabs/rudder-server/services/notifier/model"

	"github.com/rudderlabs/rudder-server/warehouse/encoding"

	"golang.org/x/sync/errgroup"

	"github.com/google/uuid"
	"github.com/ory/dockertest/v3"
	"github.com/stretchr/testify/require"

	"github.com/rudderlabs/rudder-go-kit/config"
	"github.com/rudderlabs/rudder-go-kit/filemanager"
	"github.com/rudderlabs/rudder-go-kit/logger"
	"github.com/rudderlabs/rudder-go-kit/stats"
	"github.com/rudderlabs/rudder-server/testhelper/destination"
	"github.com/rudderlabs/rudder-server/utils/misc"
	"github.com/rudderlabs/rudder-server/warehouse/internal/model"
)

type mockSlaveNotifier struct {
	subscribeCh    chan *notifierModel.ClaimResponse
	publishCh      chan *notifierModel.Job
	maintenanceErr error
}

func (m *mockSlaveNotifier) Subscribe(context.Context, string, int) <-chan *notifierModel.Job {
	return m.publishCh
}

func (m *mockSlaveNotifier) UpdateClaim(_ context.Context, _ *notifierModel.Job, response *notifierModel.ClaimResponse) {
	m.subscribeCh <- response
}

func (m *mockSlaveNotifier) RunMaintenanceWorker(context.Context) error {
	return m.maintenanceErr
}

func TestSlave(t *testing.T) {
	misc.Init()

	pool, err := dockertest.NewPool("")
	require.NoError(t, err)

	minioResource, err := destination.SetupMINIO(pool, t)
	require.NoError(t, err)

	ctx, cancel := context.WithCancel(context.Background())

	destConf := map[string]interface{}{
		"bucketName":       minioResource.BucketName,
		"accessKeyID":      minioResource.AccessKey,
		"accessKey":        minioResource.AccessKey,
		"secretAccessKey":  minioResource.SecretKey,
		"endPoint":         minioResource.Endpoint,
		"forcePathStyle":   true,
		"s3ForcePathStyle": true,
		"disableSSL":       true,
		"region":           minioResource.SiteRegion,
		"enableSSE":        false,
		"bucketProvider":   "MINIO",
	}

	jobLocation := uploadFile(t, ctx, destConf, "testdata/staging.json.gz")

	schemaMap := stagingSchema(t)

	publishCh := make(chan *notifierModel.Job)
	subscriberCh := make(chan *notifierModel.ClaimResponse)
	defer close(publishCh)
	defer close(subscriberCh)

	notifier := &mockSlaveNotifier{
		publishCh:   publishCh,
		subscribeCh: subscriberCh,
	}

	workers := 4
	workerJobs := 25

	slave := newSlave(
		config.Default,
		logger.NOP,
		stats.Default,
		notifier,
		newBackendConfigManager(config.Default, nil, tenantManager, logger.NOP),
		newConstraintsManager(config.Default),
		encoding.NewFactory(config.Default),
	)
	slave.config.noOfSlaveWorkerRoutines = workers

	setupDone := make(chan struct{})
	go func() {
		defer close(setupDone)

		require.NoError(t, slave.setupSlave(ctx))
	}()

	p := payload{
		UploadID:                     1,
		StagingFileID:                1,
		StagingFileLocation:          jobLocation,
		WorkspaceID:                  "test_workspace_id",
		SourceID:                     "test_source_id",
		SourceName:                   "test_source_name",
		DestinationID:                "test_destination_id",
		DestinationName:              "test_destination_name",
		DestinationType:              "test_destination_type",
		DestinationNamespace:         "test_destination_namespace",
		DestinationRevisionID:        uuid.New().String(),
		StagingDestinationRevisionID: uuid.New().String(),
		DestinationConfig:            destConf,
		StagingDestinationConfig:     map[string]interface{}{},
		UniqueLoadGenID:              uuid.New().String(),
		RudderStoragePrefix:          misc.GetRudderObjectStoragePrefix(),
		LoadFileType:                 "csv",
	}
	pMeta := payloadMetadata{
		UploadSchema: schemaMap,
	}

	payloadJson, err := json.Marshal(p)
	require.NoError(t, err)
	payloadMetaJson, err := json.Marshal(pMeta)
	require.NoError(t, err)

	claim := &notifierModel.Job{
		ID:                  1,
		BatchID:             uuid.New().String(),
		Payload:             payloadJson,
<<<<<<< HEAD
=======
		Metadata:            payloadMetaJson,
>>>>>>> dd8fcc93
		Status:              "waiting",
		WorkspaceIdentifier: "test_workspace",
		Type:                notifierModel.JobTypeUpload,
	}

	g, _ := errgroup.WithContext(ctx)
	g.Go(func() error {
		for i := 0; i < workerJobs; i++ {
			publishCh <- claim
		}
		return nil
	})
	g.Go(func() error {
		for i := 0; i < workerJobs; i++ {
			response := <-subscriberCh

			require.NoError(t, response.Err)

			var uploadPayload payload
			err := json.Unmarshal(response.Payload, &uploadPayload)
			require.NoError(t, err)
			require.Equal(t, uploadPayload.BatchID, claim.BatchID)
			require.Equal(t, uploadPayload.UploadID, p.UploadID)
			require.Equal(t, uploadPayload.StagingFileID, p.StagingFileID)
			require.Equal(t, uploadPayload.StagingFileLocation, p.StagingFileLocation)

			require.Len(t, uploadPayload.Output, 8)
			for _, output := range uploadPayload.Output {
				require.Equal(t, output.TotalRows, 4)
				require.Equal(t, output.StagingFileID, p.StagingFileID)
				require.Equal(t, output.DestinationRevisionID, p.DestinationRevisionID)
				require.Equal(t, output.UseRudderStorage, p.StagingUseRudderStorage)
			}
		}
		return nil
	})
	require.NoError(t, g.Wait())

	cancel()
	<-setupDone
}

func uploadFile(t testing.TB, ctx context.Context, destConf map[string]interface{}, filePath string) string {
	t.Helper()

	f, err := os.Open(filePath)
	require.NoError(t, err)

	defer func() {
		require.NoError(t, f.Close())
	}()

	fm, err := filemanager.New(&filemanager.Settings{
		Provider: "MINIO",
		Config: misc.GetObjectStorageConfig(misc.ObjectStorageOptsT{
			Provider: "MINIO",
			Config:   destConf,
		}),
	})
	require.NoError(t, err)

	uploadFile, err := fm.Upload(ctx, f)
	require.NoError(t, err)

	return uploadFile.ObjectName
}

func stagingSchema(t testing.TB) model.Schema {
	t.Helper()

	stagingFile, err := os.Open("testdata/staging.json.gz")
	require.NoError(t, err)

	reader, err := gzip.NewReader(stagingFile)
	require.NoError(t, err)
	defer func() {
		require.NoError(t, reader.Close())
	}()

	scanner := bufio.NewScanner(reader)
	schemaMap := make(model.Schema)

	type event struct {
		Metadata struct {
			Table   string            `json:"table"`
			Columns map[string]string `json:"columns"`
		}
	}

	stagingEvents := make([]event, 0)

	for scanner.Scan() {
		lineBytes := scanner.Bytes()

		var stagingEvent event
		err := json.Unmarshal(lineBytes, &stagingEvent)
		require.NoError(t, err)

		stagingEvents = append(stagingEvents, stagingEvent)
	}

	for _, event := range stagingEvents {
		tableName := event.Metadata.Table

		if _, ok := schemaMap[tableName]; !ok {
			schemaMap[tableName] = make(model.TableSchema)
		}
		for columnName, columnType := range event.Metadata.Columns {
			if _, ok := schemaMap[tableName][columnName]; !ok {
				schemaMap[tableName][columnName] = columnType
			}
		}
	}

	return schemaMap
}<|MERGE_RESOLUTION|>--- conflicted
+++ resolved
@@ -137,10 +137,7 @@
 		ID:                  1,
 		BatchID:             uuid.New().String(),
 		Payload:             payloadJson,
-<<<<<<< HEAD
-=======
 		Metadata:            payloadMetaJson,
->>>>>>> dd8fcc93
 		Status:              "waiting",
 		WorkspaceIdentifier: "test_workspace",
 		Type:                notifierModel.JobTypeUpload,
