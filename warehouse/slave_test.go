--- conflicted
+++ resolved
@@ -7,11 +7,8 @@
 	"encoding/json"
 	"os"
 	"testing"
-<<<<<<< HEAD
-=======
 
 	"golang.org/x/sync/errgroup"
->>>>>>> 09a3c134
 
 	"github.com/google/uuid"
 	"github.com/ory/dockertest/v3"
@@ -28,18 +25,17 @@
 )
 
 type mockSlaveNotifier struct {
-<<<<<<< HEAD
-	publishCh      chan *pgnotifier.ClaimResponse
-	subscriberCh   chan pgnotifier.Claim
+	subscribeCh    chan *pgnotifier.ClaimResponse
+	publishCh      chan pgnotifier.Claim
 	maintenanceErr error
 }
 
 func (m *mockSlaveNotifier) Subscribe(context.Context, string, int) chan pgnotifier.Claim {
-	return m.subscriberCh
+	return m.publishCh
 }
 
 func (m *mockSlaveNotifier) UpdateClaimedEvent(_ *pgnotifier.Claim, response *pgnotifier.ClaimResponse) {
-	m.publishCh <- response
+	m.subscribeCh <- response
 }
 
 func (m *mockSlaveNotifier) RunMaintenanceWorker(context.Context) error {
@@ -55,7 +51,7 @@
 	minioResource, err := destination.SetupMINIO(pool, t)
 	require.NoError(t, err)
 
-	ctx := context.Background()
+	ctx, cancel := context.WithCancel(context.Background())
 
 	destConf := map[string]interface{}{
 		"bucketName":       minioResource.BucketName,
@@ -75,14 +71,14 @@
 
 	schemaMap := stagingSchema(t)
 
-	publishCh := make(chan *pgnotifier.ClaimResponse)
-	subscriberCh := make(chan pgnotifier.Claim)
+	publishCh := make(chan pgnotifier.Claim)
+	subscriberCh := make(chan *pgnotifier.ClaimResponse)
 	defer close(publishCh)
 	defer close(subscriberCh)
 
 	notifier := &mockSlaveNotifier{
-		publishCh:    publishCh,
-		subscriberCh: subscriberCh,
+		publishCh:   publishCh,
+		subscribeCh: subscriberCh,
 	}
 
 	workers := 4
@@ -98,7 +94,10 @@
 	)
 	slave.config.noOfSlaveWorkerRoutines = workers
 
+	setupDone := make(chan struct{})
 	go func() {
+		defer close(setupDone)
+
 		require.NoError(t, slave.setupSlave(ctx))
 	}()
 
@@ -135,32 +134,41 @@
 		JobType:   "upload",
 	}
 
-	go func() {
+	g, _ := errgroup.WithContext(ctx)
+	g.Go(func() error {
 		for i := 0; i < workerJobs; i++ {
-			subscriberCh <- claim
-		}
-	}()
-
-	for i := 0; i < workerJobs; i++ {
-		response := <-publishCh
-		require.NoError(t, response.Err)
-
-		var uploadPayload payload
-		err = json.Unmarshal(response.Payload, &uploadPayload)
-		require.NoError(t, err)
-		require.Equal(t, uploadPayload.BatchID, claim.BatchID)
-		require.Equal(t, uploadPayload.UploadID, p.UploadID)
-		require.Equal(t, uploadPayload.StagingFileID, p.StagingFileID)
-		require.Equal(t, uploadPayload.StagingFileLocation, p.StagingFileLocation)
-
-		require.Len(t, uploadPayload.Output, 8)
-		for _, output := range uploadPayload.Output {
-			require.Equal(t, output.TotalRows, 4)
-			require.Equal(t, output.StagingFileID, p.StagingFileID)
-			require.Equal(t, output.DestinationRevisionID, p.DestinationRevisionID)
-			require.Equal(t, output.UseRudderStorage, p.StagingUseRudderStorage)
-		}
-	}
+			publishCh <- claim
+		}
+		return nil
+	})
+	g.Go(func() error {
+		for i := 0; i < workerJobs; i++ {
+			response := <-subscriberCh
+
+			require.NoError(t, response.Err)
+
+			var uploadPayload payload
+			err := json.Unmarshal(response.Payload, &uploadPayload)
+			require.NoError(t, err)
+			require.Equal(t, uploadPayload.BatchID, claim.BatchID)
+			require.Equal(t, uploadPayload.UploadID, p.UploadID)
+			require.Equal(t, uploadPayload.StagingFileID, p.StagingFileID)
+			require.Equal(t, uploadPayload.StagingFileLocation, p.StagingFileLocation)
+
+			require.Len(t, uploadPayload.Output, 8)
+			for _, output := range uploadPayload.Output {
+				require.Equal(t, output.TotalRows, 4)
+				require.Equal(t, output.StagingFileID, p.StagingFileID)
+				require.Equal(t, output.DestinationRevisionID, p.DestinationRevisionID)
+				require.Equal(t, output.UseRudderStorage, p.StagingUseRudderStorage)
+			}
+		}
+		return nil
+	})
+	require.NoError(t, g.Wait())
+
+	cancel()
+	<-setupDone
 }
 
 func uploadFile(t testing.TB, ctx context.Context, destConf map[string]interface{}, filePath string) string {
@@ -225,216 +233,6 @@
 	for _, event := range stagingEvents {
 		tableName := event.Metadata.Table
 
-=======
-	subscribeCh    chan *pgnotifier.ClaimResponse
-	publishCh      chan pgnotifier.Claim
-	maintenanceErr error
-}
-
-func (m *mockSlaveNotifier) Subscribe(context.Context, string, int) chan pgnotifier.Claim {
-	return m.publishCh
-}
-
-func (m *mockSlaveNotifier) UpdateClaimedEvent(_ *pgnotifier.Claim, response *pgnotifier.ClaimResponse) {
-	m.subscribeCh <- response
-}
-
-func (m *mockSlaveNotifier) RunMaintenanceWorker(context.Context) error {
-	return m.maintenanceErr
-}
-
-func TestSlave(t *testing.T) {
-	misc.Init()
-
-	pool, err := dockertest.NewPool("")
-	require.NoError(t, err)
-
-	minioResource, err := destination.SetupMINIO(pool, t)
-	require.NoError(t, err)
-
-	ctx, cancel := context.WithCancel(context.Background())
-
-	destConf := map[string]interface{}{
-		"bucketName":       minioResource.BucketName,
-		"accessKeyID":      minioResource.AccessKey,
-		"accessKey":        minioResource.AccessKey,
-		"secretAccessKey":  minioResource.SecretKey,
-		"endPoint":         minioResource.Endpoint,
-		"forcePathStyle":   true,
-		"s3ForcePathStyle": true,
-		"disableSSL":       true,
-		"region":           minioResource.SiteRegion,
-		"enableSSE":        false,
-		"bucketProvider":   "MINIO",
-	}
-
-	jobLocation := uploadFile(t, ctx, destConf, "testdata/staging.json.gz")
-
-	schemaMap := stagingSchema(t)
-
-	publishCh := make(chan pgnotifier.Claim)
-	subscriberCh := make(chan *pgnotifier.ClaimResponse)
-	defer close(publishCh)
-	defer close(subscriberCh)
-
-	notifier := &mockSlaveNotifier{
-		publishCh:   publishCh,
-		subscribeCh: subscriberCh,
-	}
-
-	workers := 4
-	workerJobs := 25
-
-	slave := newSlave(
-		config.Default,
-		logger.NOP,
-		stats.Default,
-		notifier,
-		newBackendConfigManager(config.Default, nil, tenantManager, logger.NOP),
-		newConstraintsManager(config.Default),
-	)
-	slave.config.noOfSlaveWorkerRoutines = workers
-
-	setupDone := make(chan struct{})
-	go func() {
-		defer close(setupDone)
-
-		require.NoError(t, slave.setupSlave(ctx))
-	}()
-
-	p := payload{
-		UploadID:                     1,
-		StagingFileID:                1,
-		StagingFileLocation:          jobLocation,
-		UploadSchema:                 schemaMap,
-		WorkspaceID:                  "test_workspace_id",
-		SourceID:                     "test_source_id",
-		SourceName:                   "test_source_name",
-		DestinationID:                "test_destination_id",
-		DestinationName:              "test_destination_name",
-		DestinationType:              "test_destination_type",
-		DestinationNamespace:         "test_destination_namespace",
-		DestinationRevisionID:        uuid.New().String(),
-		StagingDestinationRevisionID: uuid.New().String(),
-		DestinationConfig:            destConf,
-		StagingDestinationConfig:     map[string]interface{}{},
-		UniqueLoadGenID:              uuid.New().String(),
-		RudderStoragePrefix:          misc.GetRudderObjectStoragePrefix(),
-		LoadFileType:                 "csv",
-	}
-
-	payloadJson, err := json.Marshal(p)
-	require.NoError(t, err)
-
-	claim := pgnotifier.Claim{
-		ID:        1,
-		BatchID:   uuid.New().String(),
-		Payload:   payloadJson,
-		Status:    "waiting",
-		Workspace: "test_workspace",
-		JobType:   "upload",
-	}
-
-	g, _ := errgroup.WithContext(ctx)
-	g.Go(func() error {
-		for i := 0; i < workerJobs; i++ {
-			publishCh <- claim
-		}
-		return nil
-	})
-	g.Go(func() error {
-		for i := 0; i < workerJobs; i++ {
-			response := <-subscriberCh
-
-			require.NoError(t, response.Err)
-
-			var uploadPayload payload
-			err := json.Unmarshal(response.Payload, &uploadPayload)
-			require.NoError(t, err)
-			require.Equal(t, uploadPayload.BatchID, claim.BatchID)
-			require.Equal(t, uploadPayload.UploadID, p.UploadID)
-			require.Equal(t, uploadPayload.StagingFileID, p.StagingFileID)
-			require.Equal(t, uploadPayload.StagingFileLocation, p.StagingFileLocation)
-
-			require.Len(t, uploadPayload.Output, 8)
-			for _, output := range uploadPayload.Output {
-				require.Equal(t, output.TotalRows, 4)
-				require.Equal(t, output.StagingFileID, p.StagingFileID)
-				require.Equal(t, output.DestinationRevisionID, p.DestinationRevisionID)
-				require.Equal(t, output.UseRudderStorage, p.StagingUseRudderStorage)
-			}
-		}
-		return nil
-	})
-	require.NoError(t, g.Wait())
-
-	cancel()
-	<-setupDone
-}
-
-func uploadFile(t testing.TB, ctx context.Context, destConf map[string]interface{}, filePath string) string {
-	t.Helper()
-
-	f, err := os.Open(filePath)
-	require.NoError(t, err)
-
-	defer func() {
-		require.NoError(t, f.Close())
-	}()
-
-	fm, err := filemanager.New(&filemanager.Settings{
-		Provider: "MINIO",
-		Config: misc.GetObjectStorageConfig(misc.ObjectStorageOptsT{
-			Provider: "MINIO",
-			Config:   destConf,
-		}),
-	})
-	require.NoError(t, err)
-
-	uploadFile, err := fm.Upload(ctx, f)
-	require.NoError(t, err)
-
-	return uploadFile.ObjectName
-}
-
-func stagingSchema(t testing.TB) model.Schema {
-	t.Helper()
-
-	stagingFile, err := os.Open("testdata/staging.json.gz")
-	require.NoError(t, err)
-
-	reader, err := gzip.NewReader(stagingFile)
-	require.NoError(t, err)
-	defer func() {
-		require.NoError(t, reader.Close())
-	}()
-
-	scanner := bufio.NewScanner(reader)
-	schemaMap := make(model.Schema)
-
-	type event struct {
-		Metadata struct {
-			Table   string            `json:"table"`
-			Columns map[string]string `json:"columns"`
-		}
-	}
-
-	stagingEvents := make([]event, 0)
-
-	for scanner.Scan() {
-		lineBytes := scanner.Bytes()
-
-		var stagingEvent event
-		err := json.Unmarshal(lineBytes, &stagingEvent)
-		require.NoError(t, err)
-
-		stagingEvents = append(stagingEvents, stagingEvent)
-	}
-
-	for _, event := range stagingEvents {
-		tableName := event.Metadata.Table
-
->>>>>>> 09a3c134
 		if _, ok := schemaMap[tableName]; !ok {
 			schemaMap[tableName] = make(model.TableSchema)
 		}
