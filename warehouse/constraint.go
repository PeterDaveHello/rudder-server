package warehouse

import (
	"fmt"

	"github.com/rudderlabs/rudder-go-kit/config"

	"github.com/rudderlabs/rudder-server/utils/misc"

	"github.com/iancoleman/strcase"

	warehouseutils "github.com/rudderlabs/rudder-server/warehouse/utils"
)

type constraints interface {
	violates(brEvent *BatchRouterEvent, columnName string) (cv *constraintsViolation)
}

type constraintsViolation struct {
	isViolated         bool
	violatedIdentifier string
}

type indexConstraint struct {
	tableName    string
	columnName   string
	indexColumns []string
	limit        int
}

type constraintsManager struct {
	constraintsMap              map[string][]constraints
	enableConstraintsViolations bool
}

func newConstraintsManager(conf *config.Config) *constraintsManager {
	cm := &constraintsManager{}

	cm.constraintsMap = map[string][]constraints{
		warehouseutils.BQ: {
			&indexConstraint{
				tableName:    "rudder_identity_merge_rules",
				columnName:   "merge_property_1_value",
				indexColumns: []string{"merge_property_1_type", "merge_property_1_value"},
				limit:        512,
			},
			&indexConstraint{
				tableName:    "rudder_identity_merge_rules",
				columnName:   "merge_property_2_value",
				indexColumns: []string{"merge_property_2_type", "merge_property_2_value"},
				limit:        512,
			},
		},
		warehouseutils.SNOWFLAKE: {
			&indexConstraint{
				tableName:    "RUDDER_IDENTITY_MERGE_RULES",
				columnName:   "MERGE_PROPERTY_1_VALUE",
				indexColumns: []string{"MERGE_PROPERTY_1_TYPE", "MERGE_PROPERTY_1_VALUE"},
				limit:        512,
			},
			&indexConstraint{
				tableName:    "RUDDER_IDENTITY_MERGE_RULES",
				columnName:   "MERGE_PROPERTY_2_VALUE",
				indexColumns: []string{"MERGE_PROPERTY_2_TYPE", "MERGE_PROPERTY_2_VALUE"},
				limit:        512,
			},
		},
	}
	conf.RegisterBoolConfigVariable(true, &cm.enableConstraintsViolations, true, "Warehouse.enableConstraintsViolations")

	return cm
}

func (cm *constraintsManager) violatedConstraints(destinationType string, brEvent *BatchRouterEvent, columnName string) (cv *constraintsViolation) {
	cv = &constraintsViolation{}

	if !cm.enableConstraintsViolations {
		return
	}

	constraints, ok := cm.constraintsMap[destinationType]
	if !ok {
		return
	}

	for _, constraint := range constraints {
		cv = constraint.violates(brEvent, columnName)
		if cv.isViolated {
			return
		}
	}
	return
}

func (ic *indexConstraint) violates(brEvent *BatchRouterEvent, columnName string) *constraintsViolation {
	if brEvent.Metadata.Table != ic.tableName || columnName != ic.columnName {
		return &constraintsViolation{}
	}

	concatenatedLength := 0
<<<<<<< HEAD
	for _, column := range ic.IndexColumns {
		columnInfo, ok := brEvent.columnInfo(column)
=======

	for _, column := range ic.indexColumns {
		columnInfo, ok := brEvent.GetColumnInfo(column)
>>>>>>> 9545713e
		if !ok {
			continue
		}
		if columnInfo.Type != "string" {
			continue
		}

		columnVal, ok := columnInfo.Value.(string)
		if !ok {
			continue
		}
		concatenatedLength += len(columnVal)
	}
	return &constraintsViolation{
		isViolated:         concatenatedLength > ic.limit,
		violatedIdentifier: fmt.Sprintf(`%s-%s`, strcase.ToKebab(warehouseutils.DiscardsTable), misc.FastUUID().String()),
	}
}<|MERGE_RESOLUTION|>--- conflicted
+++ resolved
@@ -98,14 +98,8 @@
 	}
 
 	concatenatedLength := 0
-<<<<<<< HEAD
-	for _, column := range ic.IndexColumns {
+	for _, column := range ic.indexColumns {
 		columnInfo, ok := brEvent.columnInfo(column)
-=======
-
-	for _, column := range ic.indexColumns {
-		columnInfo, ok := brEvent.GetColumnInfo(column)
->>>>>>> 9545713e
 		if !ok {
 			continue
 		}
