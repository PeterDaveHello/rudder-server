package replay

import (
	"bufio"
	"compress/gzip"
	"context"
	"encoding/json"
	"fmt"
	"os"
	"path/filepath"
	"strings"
	"time"

	uuid "github.com/gofrs/uuid"
	"github.com/rudderlabs/rudder-server/config"
	backendconfig "github.com/rudderlabs/rudder-server/config/backend-config"
	"github.com/rudderlabs/rudder-server/services/filemanager"

	"github.com/rudderlabs/rudder-server/jobsdb"
	"github.com/rudderlabs/rudder-server/processor/integrations"
	"github.com/rudderlabs/rudder-server/processor/transformer"
	"github.com/tidwall/gjson"
)

type SourceWorkerT struct {
	channel       chan *jobsdb.JobT
	workerID      int
	replayHandler *Handler
	tablePrefix   string
	transformer   transformer.Transformer
	uploader      filemanager.FileManager
}

var userTransformBatchSize int

func (worker *SourceWorkerT) workerProcess(ctx context.Context) {
	pkgLogger.Debugf("worker started %d", worker.workerID)
	for job := range worker.channel {
		pkgLogger.Debugf("job received: %s", job.EventPayload)

		worker.replayJobsInFile(ctx, gjson.GetBytes(job.EventPayload, "location").String())

		status := jobsdb.JobStatusT{
			JobID:         job.JobID,
			JobState:      jobsdb.Succeeded.State,
			ExecTime:      time.Now(),
			RetryTime:     time.Now(),
			ErrorCode:     "",
			ErrorResponse: []byte(`{}`), // check
			Parameters:    []byte(`{}`), // check
		}
<<<<<<< HEAD
		err := worker.replayHandler.db.UpdateJobStatus([]*jobsdb.JobStatusT{&status}, []string{"replay"}, nil)
		if err != nil {
			panic(err)
		}
=======
		worker.replayer.db.UpdateJobStatus(context.TODO(), []*jobsdb.JobStatusT{&status}, []string{"replay"}, nil)
>>>>>>> 0de2f069
	}
}

func (worker *SourceWorkerT) replayJobsInFile(ctx context.Context, filePath string) {
	filePathTokens := strings.Split(filePath, "/")

	var err error
	dumpDownloadPathDirName := "/rudder-s3-dumps/"
	tmpdirPath := strings.TrimSuffix(config.GetEnv("RUDDER_TMPDIR", "/tmp"), "/")
	if tmpdirPath == "" {
		tmpdirPath, err = os.UserHomeDir()
		if err != nil {
			panic(err)
		}
	}
	path := fmt.Sprintf(`%v%v%v`, tmpdirPath, dumpDownloadPathDirName, filePathTokens[len(filePathTokens)-1])

	err = os.MkdirAll(filepath.Dir(path), os.ModePerm)
	if err != nil {
		panic(err)
	}

	file, err := os.Create(path)
	if err != nil {
		panic(err) // Cant open file to write
	}

	err = worker.uploader.Download(ctx, file, filePath)
	if err != nil {
		panic(err) // failed to download
	}
	pkgLogger.Debugf("file downloaded at %s", path)
	file.Close()

	rawf, err := os.Open(path)
	if err != nil {
		panic(err) // failed to open file
	}

	reader, err := gzip.NewReader(rawf)
	if err != nil {
		panic(err) // failed to read gzip file
	}

	sc := bufio.NewScanner(reader)
	// default scanner buffer maxCapacity is 64K
	// set it to higher value to avoid read stop on read size error
	maxCapacity := 10240 * 1024 // 10MB
	buf := make([]byte, maxCapacity)
	sc.Buffer(buf, maxCapacity)

	defer rawf.Close()

	var jobs []*jobsdb.JobT

	var transEvents []transformer.TransformerEventT
	transformationVersionID := config.GetEnv("TRANSFORMATION_VERSION_ID", "")

	for sc.Scan() {
		lineBytes := sc.Bytes()
		copyLineBytes := make([]byte, len(lineBytes))
		copy(copyLineBytes, lineBytes)

		if transformationVersionID == "" {
			job := jobsdb.JobT{
				UUID:         uuid.Must(uuid.NewV4()),
				UserID:       gjson.GetBytes(copyLineBytes, worker.getFieldIdentifier(userID)).String(),
				Parameters:   []byte(gjson.GetBytes(copyLineBytes, worker.getFieldIdentifier(parameters)).String()),
				CustomVal:    gjson.GetBytes(copyLineBytes, worker.getFieldIdentifier(customVal)).String(),
				EventPayload: []byte(gjson.GetBytes(copyLineBytes, worker.getFieldIdentifier(eventPayload)).String()),
				WorkspaceId:  gjson.GetBytes(copyLineBytes, worker.getFieldIdentifier(workspaceID)).String(),
			}
			jobs = append(jobs, &job)
			continue
		}

		// message, ok := gjson.GetBytes(copyLineBytes, worker.getFieldIdentifier(eventPayload)).Value().(map[string]interface{})
		message, ok := gjson.ParseBytes(copyLineBytes).Value().(map[string]interface{})
		if !ok {
			pkgLogger.Errorf("EventPayload not a json: %v", copyLineBytes)
			continue
		}

		messageID := uuid.Must(uuid.NewV4()).String()

		metadata := transformer.MetadataT{
			MessageID:     messageID,
			DestinationID: gjson.GetBytes(copyLineBytes, "parameters.destination_id").String(),
		}

		transformation := backendconfig.TransformationT{VersionID: config.GetEnv("TRANSFORMATION_VERSION_ID", "")}

		transEvent := transformer.TransformerEventT{
			Message:     message,
			Metadata:    metadata,
			Destination: backendconfig.DestinationT{Transformations: []backendconfig.TransformationT{transformation}},
		}

		transEvents = append(transEvents, transEvent)
	}

	if transformationVersionID != "" {
		response := worker.transformer.Transform(context.TODO(), transEvents, integrations.GetUserTransformURL(), userTransformBatchSize)

		for _, ev := range response.Events {
			destEventJSON, err := json.Marshal(ev.Output[worker.getFieldIdentifier(eventPayload)])
			if err != nil {
				pkgLogger.Errorf("Error unmarshalling transformer output: %v", err)
				continue
			}
			params, err := json.Marshal(ev.Output[worker.getFieldIdentifier(parameters)])
			if err != nil {
				pkgLogger.Errorf("Error unmarshalling transformer output: %v", err)
				continue
			}
			job := jobsdb.JobT{
				UUID:         uuid.Must(uuid.NewV4()),
				UserID:       ev.Output[worker.getFieldIdentifier(userID)].(string),
				Parameters:   params,
				CustomVal:    ev.Output[worker.getFieldIdentifier(customVal)].(string),
				EventPayload: destEventJSON,
			}
			jobs = append(jobs, &job)
		}

		for _, failedEv := range response.FailedEvents {
			pkgLogger.Errorf(`Event failed in transformer with err: %v`, failedEv.Error)
		}

	}
	pkgLogger.Infof("brt-debug: TO_DB=%s", worker.replayHandler.toDB.Identifier())

<<<<<<< HEAD
	err = worker.replayHandler.toDB.Store(jobs)
=======
	err = worker.replayer.toDB.Store(context.TODO(), jobs)
>>>>>>> 0de2f069
	if err != nil {
		panic(err)
	}

	err = os.Remove(path)
	if err != nil {
		pkgLogger.Errorf("[%s]: failed to remove file with error: %w", err)
	}
}

const (
	userID       = "userID"
	parameters   = "parameters"
	customVal    = "customVal"
	eventPayload = "eventPaylod"
	workspaceID  = "workspaceID"
)

func (worker *SourceWorkerT) getFieldIdentifier(field string) string {
	if worker.tablePrefix == "gw" {
		switch field {
		case userID:
			return "user_id"
		case parameters:
			return "parameters"
		case customVal:
			return "custom_val"
		case eventPayload:
			return "event_payload"
		case workspaceID:
			return "workspace_id"
		default:
			return ""
		}
	}
	switch field {
	case userID:
		return "UserID"
	case parameters:
		return "Parameters"
	case customVal:
		return "CustomVal"
	case eventPayload:
		return "EventPayload"
	default:
		return ""
	}
}<|MERGE_RESOLUTION|>--- conflicted
+++ resolved
@@ -49,14 +49,10 @@
 			ErrorResponse: []byte(`{}`), // check
 			Parameters:    []byte(`{}`), // check
 		}
-<<<<<<< HEAD
 		err := worker.replayHandler.db.UpdateJobStatus([]*jobsdb.JobStatusT{&status}, []string{"replay"}, nil)
 		if err != nil {
 			panic(err)
 		}
-=======
-		worker.replayer.db.UpdateJobStatus(context.TODO(), []*jobsdb.JobStatusT{&status}, []string{"replay"}, nil)
->>>>>>> 0de2f069
 	}
 }
 
@@ -189,11 +185,7 @@
 	}
 	pkgLogger.Infof("brt-debug: TO_DB=%s", worker.replayHandler.toDB.Identifier())
 
-<<<<<<< HEAD
-	err = worker.replayHandler.toDB.Store(jobs)
-=======
-	err = worker.replayer.toDB.Store(context.TODO(), jobs)
->>>>>>> 0de2f069
+	err = worker.replayHandler.toDB.Store(ctx, jobs)
 	if err != nil {
 		panic(err)
 	}
